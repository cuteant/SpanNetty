﻿// Copyright (c) Microsoft. All rights reserved.
// Licensed under the MIT license. See LICENSE file in the project root for full license information.

namespace DotNetty.Buffers.Tests
{
    using System;
    using System.Collections.Generic;
    using System.Linq;
    using System.Text;
    using System.Threading;
    using DotNetty.Common.Utilities;
    using Xunit;

    public abstract class AbstractByteBufferTests : IDisposable
    {
        const int Capacity = 4096; // Must be even
        const int BlockSize = 128;

        readonly Queue<IByteBuffer> buffers = new Queue<IByteBuffer>();

        readonly int seed;
        Random random;
        IByteBuffer buffer;

        // This is used for detection byte buffer types assume int.MaxValue
        // to be the MaxCapacity such as CompositeByteBuffer so that the 
        // MaxCapacity related tests do not run
        protected bool AssumedMaxCapacity = false;

        protected IByteBuffer NewBuffer(int capacity) => this.NewBuffer(capacity, int.MaxValue);

        protected abstract IByteBuffer NewBuffer(int capacity, int maxCapacity);

        protected virtual bool DiscardReadBytesDoesNotMoveWritableBytes() => true;

        protected AbstractByteBufferTests()
        {
            this.buffer = this.NewBuffer(Capacity);
            this.seed = Environment.TickCount;
            this.random = new Random(this.seed);
        }

        public virtual void Dispose()
        {
            if (this.buffer != null)
            {
                Assert.True(this.buffer.Release());
                Assert.Equal(0, this.buffer.ReferenceCount);

                try
                {
                    this.buffer.Release();
                }
                catch
                {
                    // Ignore.
                }

                this.buffer = null;
            }

            for (;;)
            {
                IByteBuffer buf = null;
                if (this.buffers.Count > 0)
                {
                    buf = this.buffers.Dequeue();
                }

                if (buf == null)
                {
                    break;
                }

                try
                {
                    buf.Release();
                }
                catch
                {
                    // Ignore.
                }
            }
        }

        [Fact]
        public void ComparableInterfaceNotViolated()
        {
            this.buffer.SetWriterIndex(this.buffer.ReaderIndex);
            Assert.True(this.buffer.WritableBytes >= 4);

            this.buffer.WriteLong(0);
            IByteBuffer buffer2 = this.NewBuffer(Capacity);

            buffer2.SetWriterIndex(buffer2.ReaderIndex);
            // Write an unsigned integer that will cause buffer.getUnsignedInt() - buffer2.getUnsignedInt() to underflow the
            // int type and wrap around on the negative side.
            buffer2.WriteLong(0xF0000000L);
            Assert.True(this.buffer.CompareTo(buffer2) < 0);
            Assert.True(buffer2.CompareTo(this.buffer) > 0);
            buffer2.Release();
        }

        [Fact]
        public void InitialState()
        {
            Assert.Equal(Capacity, this.buffer.Capacity);
            Assert.Equal(0, this.buffer.ReaderIndex);
        }

        [Fact]
        public void ReaderIndexBoundaryCheck1()
        {
            this.buffer.SetWriterIndex(0);
            Assert.Throws<IndexOutOfRangeException>(() => this.buffer.SetReaderIndex(-1));
        }

        [Fact]
        public void ReaderIndexBoundaryCheck2()
        {
            this.buffer.SetWriterIndex(this.buffer.Capacity);
            Assert.Throws<IndexOutOfRangeException>(() => this.buffer.SetReaderIndex(this.buffer.Capacity + 1));
        }

        [Fact]
        public void ReaderIndexBoundaryCheck3()
        {
            this.buffer.SetWriterIndex(Capacity / 2);
            Assert.Throws<IndexOutOfRangeException>(() => this.buffer.SetReaderIndex(Capacity * 3 / 2));
        }

        [Fact]
        public void ReaderIndexBoundaryCheck4()
        {
            this.buffer.SetWriterIndex(0);
            this.buffer.SetReaderIndex(0);
            this.buffer.SetWriterIndex(this.buffer.Capacity);
            this.buffer.SetReaderIndex(this.buffer.Capacity);
        }

        [Fact]
        public void WriterIndexBoundaryCheck1() => Assert.Throws<IndexOutOfRangeException>(() => this.buffer.SetWriterIndex(-1));

        [Fact]
        public void WriterIndexBoundaryCheck2()
        {
            this.buffer.SetWriterIndex(Capacity);
            this.buffer.SetReaderIndex(Capacity);
            Assert.Throws<IndexOutOfRangeException>(() => this.buffer.SetWriterIndex(this.buffer.Capacity + 1));
        }

        [Fact]
        public void WriterIndexBoundaryCheck3()
        {
            this.buffer.SetWriterIndex(Capacity);
            this.buffer.SetReaderIndex(Capacity / 2);
            Assert.Throws<IndexOutOfRangeException>(() => this.buffer.SetWriterIndex(Capacity / 4));
        }

        [Fact]
        public void WriterIndexBoundaryCheck4()
        {
            this.buffer.SetWriterIndex(0);
            this.buffer.SetReaderIndex(0);
            this.buffer.SetWriterIndex(Capacity);

            this.buffer.WriteBytes(ArrayExtensions.ZeroBytes);
        }

        [Fact]
        public void GetBooleanBoundaryCheck1() => Assert.Throws<IndexOutOfRangeException>(() => this.buffer.GetBoolean(-1));

        [Fact]
        public void GetBooleanBoundaryCheck2() => Assert.Throws<IndexOutOfRangeException>(() => this.buffer.GetBoolean(this.buffer.Capacity));

        [Fact]
        public void GetByteBoundaryCheck1() => Assert.Throws<IndexOutOfRangeException>(() => this.buffer.GetByte(-1));

        [Fact]
        public void GetByteBoundaryCheck2() => Assert.Throws<IndexOutOfRangeException>(() => this.buffer.GetByte(this.buffer.Capacity));

        [Fact]
        public void GetShortBoundaryCheck1() => Assert.Throws<IndexOutOfRangeException>(() => this.buffer.GetShort(-1));

        [Fact]
        public void GetShortBoundaryCheck2() => Assert.Throws<IndexOutOfRangeException>(() => this.buffer.GetShort(this.buffer.Capacity - 1));

        [Fact]
        public void GetShortLEBoundaryCheck1() => Assert.Throws<IndexOutOfRangeException>(() => this.buffer.GetShortLE(-1));

        [Fact]
        public void GetShortLEBoundaryCheck2() => Assert.Throws<IndexOutOfRangeException>(() => this.buffer.GetShortLE(this.buffer.Capacity - 1));

        [Fact]
        public void GetMediumBoundaryCheck1() => Assert.Throws<IndexOutOfRangeException>(() => this.buffer.GetMedium(-1));

        [Fact]
        public void GetMediumBoundaryCheck2() => Assert.Throws<IndexOutOfRangeException>(() => this.buffer.GetMedium(this.buffer.Capacity - 2));

        [Fact]
        public void GetMediumLEBoundaryCheck1() => Assert.Throws<IndexOutOfRangeException>(() => this.buffer.GetMediumLE(-1));

        [Fact]
        public void GetMediumLEBoundaryCheck2() => Assert.Throws<IndexOutOfRangeException>(() => this.buffer.GetMediumLE(this.buffer.Capacity - 2));

        [Fact]
        public void GetIntBoundaryCheck1() => Assert.Throws<IndexOutOfRangeException>(() => this.buffer.GetInt(-1));

        [Fact]
        public void GetIntBoundaryCheck2() => Assert.Throws<IndexOutOfRangeException>(() => this.buffer.GetInt(this.buffer.Capacity - 3));

        [Fact]
        public void GetIntLEBoundaryCheck1() => Assert.Throws<IndexOutOfRangeException>(() => this.buffer.GetIntLE(-1));

        [Fact]
        public void GetIntLEBoundaryCheck2() => Assert.Throws<IndexOutOfRangeException>(() => this.buffer.GetIntLE(this.buffer.Capacity - 3));

        [Fact]
        public void GetLongBoundaryCheck1() => Assert.Throws<IndexOutOfRangeException>(() => this.buffer.GetLong(-1));

        [Fact]
        public void GetLongBoundaryCheck2() => Assert.Throws<IndexOutOfRangeException>(() => this.buffer.GetLong(this.buffer.Capacity - 7));

        [Fact]
        public void GetLongLEBoundaryCheck1() => Assert.Throws<IndexOutOfRangeException>(() => this.buffer.GetLongLE(-1));

        [Fact]
        public void GetLongLEBoundaryCheck2() => Assert.Throws<IndexOutOfRangeException>(() => this.buffer.GetLongLE(this.buffer.Capacity - 7));

        [Fact]
        public void GetByteArrayBoundaryCheck1() => Assert.Throws<IndexOutOfRangeException>(() => this.buffer.GetBytes(-1, ArrayExtensions.ZeroBytes));

        [Fact]
        public void GetByteArrayBoundaryCheck2() => Assert.Throws<IndexOutOfRangeException>(() => this.buffer.GetBytes(-1, ArrayExtensions.ZeroBytes, 0, 0));

        [Fact]
        public void GetByteArrayBoundaryCheck3()
        {
            var dst = new byte[4];
            this.buffer.SetInt(0, 0x01020304);
            Assert.Throws<IndexOutOfRangeException>(() => this.buffer.GetBytes(0, dst, -1, 4));

            // No partial copy is expected.
            Assert.Equal(0, dst[0]);
            Assert.Equal(0, dst[1]);
            Assert.Equal(0, dst[2]);
            Assert.Equal(0, dst[3]);
        }

        [Fact]
        public void GetByteArrayBoundaryCheck4()
        {
            var dst = new byte[4];
            this.buffer.SetInt(0, 0x01020304);
            Assert.Throws<IndexOutOfRangeException>(() => this.buffer.GetBytes(0, dst, 1, 4));

            // No partial copy is expected.
            Assert.Equal(0, dst[0]);
            Assert.Equal(0, dst[1]);
            Assert.Equal(0, dst[2]);
            Assert.Equal(0, dst[3]);
        }

        [Fact]
        public void CopyBoundaryCheck1() => Assert.Throws<IndexOutOfRangeException>(() => this.buffer.Copy(-1, 0));

        [Fact]
        public void CopyBoundaryCheck2() => Assert.Throws<IndexOutOfRangeException>(() => this.buffer.Copy(0, this.buffer.Capacity + 1));

        [Fact]
        public void CopyBoundaryCheck3() => Assert.Throws<IndexOutOfRangeException>(() => this.buffer.Copy(this.buffer.Capacity + 1, 0));

        [Fact]
        public void CopyBoundaryCheck4() => Assert.Throws<IndexOutOfRangeException>(() => this.buffer.Copy(this.buffer.Capacity, 1));

        [Fact]
        public void SetIndexBoundaryCheck1() => Assert.Throws<IndexOutOfRangeException>(() => this.buffer.SetIndex(-1, Capacity));

        [Fact]
        public void SetIndexBoundaryCheck2() => Assert.Throws<IndexOutOfRangeException>(() => this.buffer.SetIndex(Capacity / 2, Capacity / 4));

        [Fact]
        public void SetIndexBoundaryCheck3() => Assert.Throws<IndexOutOfRangeException>(() => this.buffer.SetIndex(0, Capacity + 1));

        [Fact]
        public void GetByteBufferState()
        {
            var dst = new byte[4];

            this.buffer.SetByte(0, 1);
            this.buffer.SetByte(1, 2);
            this.buffer.SetByte(2, 3);
            this.buffer.SetByte(3, 4);
            this.buffer.GetBytes(1, dst, 1, 2);

            Assert.Equal(0, dst[0]);
            Assert.Equal(2, dst[1]);
            Assert.Equal(3, dst[2]);
            Assert.Equal(0, dst[3]);
        }

        [Fact]
        public void GetDirectByteBufferBoundaryCheck() => Assert.Throws<IndexOutOfRangeException>(() => this.buffer.GetBytes(-1, new byte[0]));

        [Fact]
        public void RandomByteAccess()
        {
            for (int i = 0; i < this.buffer.Capacity; i ++)
            {
                byte value = (byte)this.random.Next();
                this.buffer.SetByte(i, value);
            }

            this.random = new Random(this.seed);
            for (int i = 0; i < this.buffer.Capacity; i ++)
            {
                byte value = (byte)this.random.Next();
                Assert.Equal(value, this.buffer.GetByte(i));
            }
        }

        [Fact]
        public void RandomShortAccess() => this.RandomShortAccessInternal(true);

        [Fact]
        public void RandomShortLEAccess() => this.RandomShortAccessInternal(false);

        void RandomShortAccessInternal(bool testBigEndian)
        {
            for (int i = 0; i < this.buffer.Capacity - 1; i += 2)
            {
                short value = (short)this.random.Next();
                if (testBigEndian)
                {
                    this.buffer.SetShort(i, value);
                }
                else
                {
                    this.buffer.SetShortLE(i, value);
                }
            }

            this.random = new Random(this.seed);
            for (int i = 0; i < this.buffer.Capacity - 1; i += 2)
            {
                short value = (short)this.random.Next();
                if (testBigEndian)
                {
                    Assert.Equal(value, this.buffer.GetShort(i));
                }
                else
                {
                    Assert.Equal(value, this.buffer.GetShortLE(i));
                }
            }
        }

        [Fact]
        public void RandomUnsignedShortAccess() => this.RandomUnsignedShortAccessInternal(true);

        [Fact]
        public void RandomUnsignedShortLEAccess() => this.RandomUnsignedShortAccessInternal(false);

        void RandomUnsignedShortAccessInternal(bool testBigEndian)
        {
            for (int i = 0; i < this.buffer.Capacity - 1; i += 2)
            {
                ushort value = (ushort)(this.random.Next() & 0xFFFF);
                if (testBigEndian)
                {
                    this.buffer.SetUnsignedShort(i, value);
                }
                else
                {
                    this.buffer.SetUnsignedShortLE(i, value);
                }
            }

            this.random = new Random(this.seed);
            for (int i = 0; i < this.buffer.Capacity - 1; i += 2)
            {
                int value = this.random.Next() & 0xFFFF;
                if (testBigEndian)
                {
                    Assert.Equal(value, this.buffer.GetUnsignedShort(i));
                }
                else
                {
                    Assert.Equal(value, this.buffer.GetUnsignedShortLE(i));
                }
            }
        }

        [Fact]
        public void RandomMediumAccess() => this.RandomMediumAccessInternal(true);

        [Fact]
        public void RandomMediumLEAccess() => this.RandomMediumAccessInternal(false);

        public void RandomMediumAccessInternal(bool testBigEndian)
        {
            for (int i = 0; i < this.buffer.Capacity - 2; i += 3)
            {
                int value = this.random.Next();
                if (testBigEndian)
                {
                    this.buffer.SetMedium(i, value);
                }
                else
                {
                    this.buffer.SetMediumLE(i, value);
                }
            }

            this.random = new Random(this.seed);
            for (int i = 0; i < this.buffer.Capacity - 2; i += 3)
            {
                int value = this.random.Next() << 8 >> 8;
                if (testBigEndian)
                {
                    Assert.Equal(value, this.buffer.GetMedium(i));
                }
                else
                {
                    Assert.Equal(value, this.buffer.GetMediumLE(i));
                }
            }
        }

        [Fact]
        public void RandomUnsignedMediumAccess() => this.RandomUnsignedMediumAccessInternal(true);

        [Fact]
        public void RandomUnsignedMediumLEAccess() => this.RandomUnsignedMediumAccessInternal(false);

        public void RandomUnsignedMediumAccessInternal(bool testBigEndian)
        {
            for (int i = 0; i < this.buffer.Capacity - 2; i += 3)
            {
                int value = this.random.Next();
                if (testBigEndian)
                {
                    this.buffer.SetMedium(i, value);
                }
                else
                {
                    this.buffer.SetMediumLE(i, value);
                }
            }

            this.random = new Random(this.seed);
            for (int i = 0; i < this.buffer.Capacity - 2; i += 3)
            {
                int value = this.random.Next().ToUnsignedMediumInt();
                if (testBigEndian)
                {
                    Assert.Equal(value, this.buffer.GetUnsignedMedium(i));
                }
                else
                {
                    Assert.Equal(value, this.buffer.GetUnsignedMediumLE(i));
                }
            }
        }

        [Fact]
        public void RandomIntAccess() => this.RandomIntAccessInternal(true);

        [Fact]
        public void RandomIntLEAccess() => this.RandomIntAccessInternal(false);

        void RandomIntAccessInternal(bool testBigEndian)
        {
            for (int i = 0; i < this.buffer.Capacity - 3; i += 4)
            {
                int value = this.random.Next();
                if (testBigEndian)
                {
                    this.buffer.SetInt(i, value);
                }
                else
                {
                    this.buffer.SetIntLE(i, value);
                }
            }

            this.random = new Random(this.seed);
            for (int i = 0; i < this.buffer.Capacity - 3; i += 4)
            {
                int value = this.random.Next();
                if (testBigEndian)
                {
                    Assert.Equal(value, this.buffer.GetInt(i));
                }
                else
                {
                    Assert.Equal(value, this.buffer.GetIntLE(i));
                }
            }
        }

        [Fact]
        public void RandomUnsignedIntAccess() => this.RandomUnsignedIntAccessInternal(true);

        [Fact]
        public void RandomUnsignedIntLEAccess() => this.RandomUnsignedIntAccessInternal(false);

        void RandomUnsignedIntAccessInternal(bool testBigEndian)
        {
            for (int i = 0; i < this.buffer.Capacity - 3; i += 4)
            {
                uint value = (uint)(this.random.Next() & 0xFFFFFFFFL);
                if (testBigEndian)
                {
                    this.buffer.SetUnsignedInt(i, value);
                }
                else
                {
                    this.buffer.SetUnsignedIntLE(i, value);
                }
            }

            this.random = new Random(this.seed);
            for (int i = 0; i < this.buffer.Capacity - 3; i += 4)
            {
                long value = this.random.Next() & 0xFFFFFFFFL;
                if (testBigEndian)
                {
                    Assert.Equal(value, this.buffer.GetUnsignedInt(i));
                }
                else
                {
                    Assert.Equal(value, this.buffer.GetUnsignedIntLE(i));
                }
            }
        }

        [Fact]
        public void RandomLongAccess() => this.RandomLongAccessInternal(true);

        [Fact]
        public void RandomLongLEAccess() => this.RandomLongAccessInternal(false);

        void RandomLongAccessInternal(bool testBigEndian)
        {
            for (int i = 0; i < this.buffer.Capacity - 7; i += 8)
            {
                long value = this.random.NextLong();
                if (testBigEndian)
                {
                    this.buffer.SetLong(i, value);
                }
                else
                {
                    this.buffer.SetLongLE(i, value);
                }
            }

            this.random = new Random(this.seed);
            for (int i = 0; i < this.buffer.Capacity - 7; i += 8)
            {
                long value = this.random.NextLong();
                if (testBigEndian)
                {
                    Assert.Equal(value, this.buffer.GetLong(i));
                }
                else
                {
                    Assert.Equal(value, this.buffer.GetLongLE(i));
                }
            }
        }

        [Fact]
        public void RandomFloatAccess()
        {
            for (int i = 0; i < this.buffer.Capacity - 3; i += 4)
            {
                float value = (float)this.random.NextDouble();
                this.buffer.SetFloat(i, value);
            }

            this.random = new Random(this.seed);
            for (int i = 0; i < this.buffer.Capacity - 3; i += 4)
            {
                float value = (float)this.random.NextDouble();
                Assert.Equal(value, this.buffer.GetFloat(i), 2);
            }
        }

        [Fact]
        public void RandomDoubleAccess()
        {
            for (int i = 0; i < this.buffer.Capacity - 7; i += 8)
            {
                double value = this.random.NextDouble();
                this.buffer.SetDouble(i, value);
            }

            this.random = new Random(this.seed);
            for (int i = 0; i < this.buffer.Capacity - 7; i += 8)
            {
                double value = this.random.NextDouble();
                Assert.Equal(value, this.buffer.GetDouble(i), 2);
            }
        }

        [Fact]
        public void SetZero()
        {
            this.buffer.Clear();
            while (this.buffer.IsWritable())
            {
                this.buffer.WriteByte(0xFF);
            }

            for (int i = 0; i < this.buffer.Capacity;)
            {
                int length = Math.Min(this.buffer.Capacity - i, this.random.Next(32));
                this.buffer.SetZero(i, length);
                i += length;
            }

            for (int i = 0; i < this.buffer.Capacity; i++)
            {
                Assert.Equal(0, this.buffer.GetByte(i));
            }
        }

        [Fact]
        public void SequentialByteAccess()
        {
            this.buffer.SetWriterIndex(0);
            for (int i = 0; i < this.buffer.Capacity; i ++)
            {
                byte value = (byte)this.random.Next();
                Assert.Equal(i, this.buffer.WriterIndex);
                Assert.True(this.buffer.IsWritable());
                this.buffer.WriteByte(value);
            }

            Assert.Equal(0, this.buffer.ReaderIndex);
            Assert.Equal(this.buffer.Capacity, this.buffer.WriterIndex);
            Assert.False(this.buffer.IsWritable());

            this.random = new Random(this.seed);
            for (int i = 0; i < this.buffer.Capacity; i ++)
            {
                byte value = (byte)this.random.Next();
                Assert.Equal(i, this.buffer.ReaderIndex);
                Assert.True(this.buffer.IsReadable());
                Assert.Equal(value, this.buffer.ReadByte());
            }

            Assert.Equal(this.buffer.Capacity, this.buffer.ReaderIndex);
            Assert.Equal(this.buffer.Capacity, this.buffer.WriterIndex);
            Assert.False(this.buffer.IsReadable());
            Assert.False(this.buffer.IsWritable());
        }

        [Fact]
        public void SequentialShortAccess() => this.SequentialShortAccessInternal(true);

        [Fact]
        public void SequentialShortLEAccess() => this.SequentialShortAccessInternal(false);

        void SequentialShortAccessInternal(bool testBigEndian)
        {
            this.buffer.SetWriterIndex(0);
            for (int i = 0; i < this.buffer.Capacity; i += 2)
            {
                short value = (short)this.random.Next();
                Assert.Equal(i, this.buffer.WriterIndex);
                Assert.True(this.buffer.IsWritable());
                if (testBigEndian)
                {
                    this.buffer.WriteShort(value);
                }
                else
                {
                    this.buffer.WriteShortLE(value);
                }
            }

            Assert.Equal(0, this.buffer.ReaderIndex);
            Assert.Equal(this.buffer.Capacity, this.buffer.WriterIndex);
            Assert.False(this.buffer.IsWritable());

            this.random = new Random(this.seed);
            for (int i = 0; i < this.buffer.Capacity; i += 2)
            {
                short value = (short)this.random.Next();
                Assert.Equal(i, this.buffer.ReaderIndex);
                Assert.True(this.buffer.IsReadable());
                if (testBigEndian)
                {
                    Assert.Equal(value, this.buffer.ReadShort());
                }
                else
                {
                    Assert.Equal(value, this.buffer.ReadShortLE());
                }
            }

            Assert.Equal(this.buffer.Capacity, this.buffer.ReaderIndex);
            Assert.Equal(this.buffer.Capacity, this.buffer.WriterIndex);
            Assert.False(this.buffer.IsReadable());
            Assert.False(this.buffer.IsWritable());
        }

        [Fact]
        public void SequentialUnsignedShortAccess() => this.SequentialUnsignedShortAccessInternal(true);

        [Fact]
        public void SequentialUnsignedShortLEAccess() => this.SequentialUnsignedShortAccessInternal(true);

        void SequentialUnsignedShortAccessInternal(bool testBigEndian)
        {
            this.buffer.SetWriterIndex(0);
            for (int i = 0; i < this.buffer.Capacity; i += 2)
            {
                short value = (short)this.random.Next();
                Assert.Equal(i, this.buffer.WriterIndex);
                Assert.True(this.buffer.IsWritable());
                if (testBigEndian)
                {
                    this.buffer.WriteShort(value);
                }
                else
                {
                    this.buffer.WriteShortLE(value);
                }
            }

            Assert.Equal(0, this.buffer.ReaderIndex);
            Assert.Equal(this.buffer.Capacity, this.buffer.WriterIndex);
            Assert.False(this.buffer.IsWritable());

            this.random = new Random(this.seed);
            for (int i = 0; i < this.buffer.Capacity; i += 2)
            {
                int value = this.random.Next() & 0xFFFF;
                Assert.Equal(i, this.buffer.ReaderIndex);
                Assert.True(this.buffer.IsReadable());
                if (testBigEndian)
                {
                    Assert.Equal(value, this.buffer.ReadUnsignedShort());
                }
                else
                {
                    Assert.Equal(value, this.buffer.ReadUnsignedShortLE());
                }
            }

            Assert.Equal(this.buffer.Capacity, this.buffer.ReaderIndex);
            Assert.Equal(this.buffer.Capacity, this.buffer.WriterIndex);
            Assert.False(this.buffer.IsReadable());
            Assert.False(this.buffer.IsWritable());
        }

        [Fact]
        public void SequentialMediumAccess() => this.SequentialMediumAccessInternal(true);

        [Fact]
        public void SequentialMediumLEAccess() => this.SequentialMediumAccessInternal(false);

        void SequentialMediumAccessInternal(bool testBigEndian)
        {
            this.buffer.SetWriterIndex(0);
            for (int i = 0; i < this.buffer.Capacity / 3 * 3; i += 3)
            {
                int value = this.random.Next();
                Assert.Equal(i, this.buffer.WriterIndex);
                Assert.True(this.buffer.IsWritable());
                if (testBigEndian)
                {
                    this.buffer.WriteMedium(value);
                }
                else
                {
                    this.buffer.WriteMediumLE(value);
                }
            }
            Assert.Equal(0, this.buffer.ReaderIndex);
            Assert.Equal(this.buffer.Capacity / 3 * 3, this.buffer.WriterIndex);
            Assert.Equal(this.buffer.Capacity % 3, this.buffer.WritableBytes);

            this.random = new Random(this.seed);
            for (int i = 0; i < this.buffer.Capacity / 3 * 3; i += 3)
            {
                int value = this.random.Next() << 8 >> 8;
                Assert.Equal(i, this.buffer.ReaderIndex);
                Assert.True(this.buffer.IsReadable());
                if (testBigEndian)
                {
                    Assert.Equal(value, this.buffer.ReadMedium());
                }
                else
                {
                    Assert.Equal(value, this.buffer.ReadMediumLE());
                }
            }

            Assert.Equal(this.buffer.Capacity / 3 * 3, this.buffer.ReaderIndex);
            Assert.Equal(this.buffer.Capacity / 3 * 3, this.buffer.WriterIndex);
            Assert.Equal(0, this.buffer.ReadableBytes);
            Assert.Equal(this.buffer.Capacity % 3, this.buffer.WritableBytes);
        }

        [Fact]
        public void SequentialUnsignedMediumAccess() => this.SequentialUnsignedMediumAccessInternal(true);

        [Fact]
        public void SequentialUnsignedMediumLEAccess() => this.SequentialUnsignedMediumAccessInternal(false);

        void SequentialUnsignedMediumAccessInternal(bool testBigEndian)
        {
            this.buffer.SetWriterIndex(0);
            for (int i = 0; i < this.buffer.Capacity / 3 * 3; i += 3)
            {
                int value = this.random.Next();
                Assert.Equal(i, this.buffer.WriterIndex);
                Assert.True(this.buffer.IsWritable());
                if (testBigEndian)
                {
                    this.buffer.WriteMedium(value);
                }
                else
                {
                    this.buffer.WriteMediumLE(value);
                }
            }
            Assert.Equal(0, this.buffer.ReaderIndex);
            Assert.Equal(this.buffer.Capacity / 3 * 3, this.buffer.WriterIndex);
            Assert.Equal(this.buffer.Capacity % 3, this.buffer.WritableBytes);

            this.random = new Random(this.seed);
            for (int i = 0; i < this.buffer.Capacity / 3 * 3; i += 3)
            {
                int value = (this.random.Next() << 8).RightUShift(8);
                Assert.Equal(i, this.buffer.ReaderIndex);
                Assert.True(this.buffer.IsReadable());
                if (testBigEndian)
                {
                    Assert.Equal(value, this.buffer.ReadUnsignedMedium());
                }
                else
                {
                    Assert.Equal(value, this.buffer.ReadUnsignedMediumLE());
                }
            }

            Assert.Equal(this.buffer.Capacity / 3 * 3, this.buffer.ReaderIndex);
            Assert.Equal(this.buffer.Capacity / 3 * 3, this.buffer.WriterIndex);
            Assert.Equal(0, this.buffer.ReadableBytes);
            Assert.Equal(this.buffer.Capacity % 3, this.buffer.WritableBytes);
        }

        [Fact]
        public void SequentialIntAccess() => this.SequentialIntAccessInternal(true);

        [Fact]
        public void SequentialIntLEAccess() => this.SequentialIntAccessInternal(false);

        void SequentialIntAccessInternal(bool testBigEndian)
        {
            this.buffer.SetWriterIndex(0);
            for (int i = 0; i < this.buffer.Capacity; i += 4)
            {
                int value = this.random.Next();
                Assert.Equal(i, this.buffer.WriterIndex);
                Assert.True(this.buffer.IsWritable());
                if (testBigEndian)
                {
                    this.buffer.WriteInt(value);
                }
                else
                {
                    this.buffer.WriteIntLE(value);
                }
            }

            Assert.Equal(0, this.buffer.ReaderIndex);
            Assert.Equal(this.buffer.Capacity, this.buffer.WriterIndex);
            Assert.False(this.buffer.IsWritable());

            this.random = new Random(this.seed);
            for (int i = 0; i < this.buffer.Capacity; i += 4)
            {
                int value = this.random.Next();
                Assert.Equal(i, this.buffer.ReaderIndex);
                Assert.True(this.buffer.IsReadable());
                if (testBigEndian)
                {
                    Assert.Equal(value, this.buffer.ReadInt());
                }
                else
                {
                    Assert.Equal(value, this.buffer.ReadIntLE());
                }
            }

            Assert.Equal(this.buffer.Capacity, this.buffer.ReaderIndex);
            Assert.Equal(this.buffer.Capacity, this.buffer.WriterIndex);
            Assert.False(this.buffer.IsReadable());
            Assert.False(this.buffer.IsWritable());
        }

        [Fact]
        public void SequentialUnsignedIntAccess() => this.SequentialUnsignedIntAccessInternal(true);

        [Fact]
        public void SequentialUnsignedIntLEAccess() => this.SequentialUnsignedIntAccessInternal(false);

        void SequentialUnsignedIntAccessInternal(bool testBigEndian)
        {
            this.buffer.SetWriterIndex(0);
            for (int i = 0; i < this.buffer.Capacity; i += 4)
            {
                int value = this.random.Next();
                Assert.Equal(i, this.buffer.WriterIndex);
                Assert.True(this.buffer.IsWritable());
                if (testBigEndian)
                {
                    this.buffer.WriteInt(value);
                }
                else
                {
                    this.buffer.WriteIntLE(value);
                }
            }

            Assert.Equal(0, this.buffer.ReaderIndex);
            Assert.Equal(this.buffer.Capacity, this.buffer.WriterIndex);
            Assert.False(this.buffer.IsWritable());

            this.random = new Random(this.seed);
            for (int i = 0; i < this.buffer.Capacity; i += 4)
            {
                long value = this.random.Next() & 0xFFFFFFFFL;
                Assert.Equal(i, this.buffer.ReaderIndex);
                Assert.True(this.buffer.IsReadable());
                if (testBigEndian)
                {
                    Assert.Equal(value, this.buffer.ReadUnsignedInt());
                }
                else
                {
                    Assert.Equal(value, this.buffer.ReadUnsignedIntLE());
                }
            }

            Assert.Equal(this.buffer.Capacity, this.buffer.ReaderIndex);
            Assert.Equal(this.buffer.Capacity, this.buffer.WriterIndex);
            Assert.False(this.buffer.IsReadable());
            Assert.False(this.buffer.IsWritable());
        }

        [Fact]
        public void SequentialLongAccess() => this.SequentialLongAccessInternal(true);

        [Fact]
        public void SequentialLongLEAccess() => this.SequentialLongAccessInternal(false);

        void SequentialLongAccessInternal(bool testBigEndian)
        {
            this.buffer.SetWriterIndex(0);
            for (int i = 0; i < this.buffer.Capacity; i += 8)
            {
                long value = this.random.NextLong();
                Assert.Equal(i, this.buffer.WriterIndex);
                Assert.True(this.buffer.IsWritable());
                if (testBigEndian)
                {
                    this.buffer.WriteLong(value);
                }
                else
                {
                    this.buffer.WriteLongLE(value);
                }
            }

            Assert.Equal(0, this.buffer.ReaderIndex);
            Assert.Equal(this.buffer.Capacity, this.buffer.WriterIndex);
            Assert.False(this.buffer.IsWritable());

            this.random = new Random(this.seed);
            for (int i = 0; i < this.buffer.Capacity; i += 8)
            {
                long value = this.random.NextLong();
                Assert.Equal(i, this.buffer.ReaderIndex);
                Assert.True(this.buffer.IsReadable());
                if (testBigEndian)
                {
                    Assert.Equal(value, this.buffer.ReadLong());
                }
                else
                {
                    Assert.Equal(value, this.buffer.ReadLongLE());
                }
            }

            Assert.Equal(this.buffer.Capacity, this.buffer.ReaderIndex);
            Assert.Equal(this.buffer.Capacity, this.buffer.WriterIndex);
            Assert.False(this.buffer.IsReadable());
            Assert.False(this.buffer.IsWritable());
        }

        [Fact]
        public void ByteArrayTransfer()
        {
            var value = new byte[BlockSize * 2];
            for (int i = 0; i < this.buffer.Capacity - BlockSize + 1; i += BlockSize)
            {
                this.random.NextBytes(value);
                this.buffer.SetBytes(i, value, this.random.Next(BlockSize), BlockSize);
            }

            this.random = new Random(this.seed);
            var expectedValue = new byte[BlockSize * 2];
            for (int i = 0; i < this.buffer.Capacity - BlockSize + 1; i += BlockSize)
            {
                this.random.NextBytes(expectedValue);
                int valueOffset = this.random.Next(BlockSize);
                this.buffer.GetBytes(i, value, valueOffset, BlockSize);
                for (int j = valueOffset; j < valueOffset + BlockSize; j ++)
                {
                    Assert.Equal(expectedValue[j], value[j]);
                }
            }
        }

        [Fact]
        public void RandomByteArrayTransfer1()
        {
            var value = new byte[BlockSize];
            for (int i = 0; i < this.buffer.Capacity - BlockSize + 1; i += BlockSize)
            {
                this.random.NextBytes(value);
                this.buffer.SetBytes(i, value);
            }

            this.random = new Random(this.seed);
            var expectedValueContent = new byte[BlockSize];
            IByteBuffer expectedValue = Unpooled.WrappedBuffer(expectedValueContent);
            for (int i = 0; i < this.buffer.Capacity - BlockSize + 1; i += BlockSize)
            {
                this.random.NextBytes(expectedValueContent);
                this.buffer.GetBytes(i, value);
                for (int j = 0; j < BlockSize; j ++)
                {
                    Assert.Equal(expectedValue.GetByte(j), value[j]);
                }
            }
        }

        [Fact]
        public void RandomByteArrayTransfer2()
        {
            var value = new byte[BlockSize * 2];
            for (int i = 0; i < this.buffer.Capacity - BlockSize + 1; i += BlockSize)
            {
                this.random.NextBytes(value);
                this.buffer.SetBytes(i, value, this.random.Next(BlockSize), BlockSize);
            }

            this.random = new Random(this.seed);
            var expectedValueContent = new byte[BlockSize * 2];
            IByteBuffer expectedValue = Unpooled.WrappedBuffer(expectedValueContent);
            for (int i = 0; i < this.buffer.Capacity - BlockSize + 1; i += BlockSize)
            {
                this.random.NextBytes(expectedValueContent);
                int valueOffset = this.random.Next(BlockSize);
                this.buffer.GetBytes(i, value, valueOffset, BlockSize);
                for (int j = valueOffset; j < valueOffset + BlockSize; j ++)
                {
                    Assert.Equal(expectedValue.GetByte(j), value[j]);
                }
            }
        }

        [Fact]
        public void RandomHeapBufferTransfer1()
        {
            var valueContent = new byte[BlockSize];
            IByteBuffer value = Unpooled.WrappedBuffer(valueContent);
            for (int i = 0; i < this.buffer.Capacity - BlockSize + 1; i += BlockSize)
            {
                this.random.NextBytes(valueContent);
                value.SetIndex(0, BlockSize);
                this.buffer.SetBytes(i, value);
                Assert.Equal(BlockSize, value.ReaderIndex);
                Assert.Equal(BlockSize, value.WriterIndex);
            }

            this.random = new Random(this.seed);
            var expectedValueContent = new byte[BlockSize];
            IByteBuffer expectedValue = Unpooled.WrappedBuffer(expectedValueContent);
            for (int i = 0; i < this.buffer.Capacity - BlockSize + 1; i += BlockSize)
            {
                this.random.NextBytes(expectedValueContent);
                value.Clear();
                this.buffer.GetBytes(i, value);
                Assert.Equal(0, value.ReaderIndex);
                Assert.Equal(BlockSize, value.WriterIndex);
                for (int j = 0; j < BlockSize; j ++)
                {
                    Assert.Equal(expectedValue.GetByte(j), value.GetByte(j));
                }
            }
        }

        [Fact]
        public void RandomHeapBufferTransfer2()
        {
            var valueContent = new byte[BlockSize * 2];
            IByteBuffer value = Unpooled.WrappedBuffer(valueContent);
            for (int i = 0; i < this.buffer.Capacity - BlockSize + 1; i += BlockSize)
            {
                this.random.NextBytes(valueContent);
                this.buffer.SetBytes(i, value, this.random.Next(BlockSize), BlockSize);
            }

            this.random = new Random(this.seed);
            var expectedValueContent = new byte[BlockSize * 2];
            IByteBuffer expectedValue = Unpooled.WrappedBuffer(expectedValueContent);
            for (int i = 0; i < this.buffer.Capacity - BlockSize + 1; i += BlockSize)
            {
                this.random.NextBytes(expectedValueContent);
                int valueOffset = this.random.Next(BlockSize);
                this.buffer.GetBytes(i, value, valueOffset, BlockSize);
                for (int j = valueOffset; j < valueOffset + BlockSize; j ++)
                {
                    Assert.Equal(expectedValue.GetByte(j), value.GetByte(j));
                }
            }
        }

        [Fact]
        public void RandomDirectBufferTransfer()
        {
            var tmp = new byte[BlockSize * 2];
            IByteBuffer value = this.ReleaseLater(Unpooled.Buffer(BlockSize * 2));
            this.buffers.Enqueue(value);
            for (int i = 0; i < this.buffer.Capacity - BlockSize + 1; i += BlockSize)
            {
                this.random.NextBytes(tmp);
                value.SetBytes(0, tmp, 0, value.Capacity);
                this.buffer.SetBytes(i, value, this.random.Next(BlockSize), BlockSize);
            }

            this.random = new Random(this.seed);
            IByteBuffer expectedValue = this.ReleaseLater(Unpooled.Buffer(BlockSize * 2));
            this.buffers.Enqueue(expectedValue);

            for (int i = 0; i < this.buffer.Capacity - BlockSize + 1; i += BlockSize)
            {
                this.random.NextBytes(tmp);
                expectedValue.SetBytes(0, tmp, 0, expectedValue.Capacity);
                int valueOffset = this.random.Next(BlockSize);
                this.buffer.GetBytes(i, value, valueOffset, BlockSize);
                for (int j = valueOffset; j < valueOffset + BlockSize; j ++)
                {
                    Assert.Equal(expectedValue.GetByte(j), value.GetByte(j));
                }
            }
        }

        [Fact]
        public void RandomByteBufferTransfer()
        {
            var value = new byte[BlockSize * 2];
            for (int i = 0; i < this.buffer.Capacity - BlockSize + 1; i += BlockSize)
            {
                this.random.NextBytes(value);
                this.buffer.SetBytes(i, value, this.random.Next(BlockSize), BlockSize);
            }

            this.random = new Random(this.seed);
            var expectedValue = new byte[BlockSize * 2];
            for (int i = 0; i < this.buffer.Capacity - BlockSize + 1; i += BlockSize)
            {
                this.random.NextBytes(expectedValue);
                int valueOffset = this.random.Next(BlockSize);
                this.buffer.GetBytes(i, value, valueOffset, BlockSize);
                for (int j = valueOffset; j < valueOffset + BlockSize; j ++)
                {
                    Assert.Equal(expectedValue[j], value[j]);
                }
            }
        }

        [Fact]
        public void SequentialByteArrayTransfer1()
        {
            var value = new byte[BlockSize];
            this.buffer.SetWriterIndex(0);
            for (int i = 0; i < this.buffer.Capacity - BlockSize + 1; i += BlockSize)
            {
                this.random.NextBytes(value);
                Assert.Equal(0, this.buffer.ReaderIndex);
                Assert.Equal(i, this.buffer.WriterIndex);
                this.buffer.WriteBytes(value);
            }

            this.random = new Random(this.seed);
            var expectedValue = new byte[BlockSize];
            for (int i = 0; i < this.buffer.Capacity - BlockSize + 1; i += BlockSize)
            {
                this.random.NextBytes(expectedValue);
                Assert.Equal(i, this.buffer.ReaderIndex);
                Assert.Equal(Capacity, this.buffer.WriterIndex);
                this.buffer.ReadBytes(value);
                for (int j = 0; j < BlockSize; j ++)
                {
                    Assert.Equal(expectedValue[j], value[j]);
                }
            }
        }

        [Fact]
        public void SequentialByteArrayTransfer2()
        {
            var value = new byte[BlockSize * 2];
            this.buffer.SetWriterIndex(0);
            for (int i = 0; i < this.buffer.Capacity - BlockSize + 1; i += BlockSize)
            {
                this.random.NextBytes(value);
                Assert.Equal(0, this.buffer.ReaderIndex);
                Assert.Equal(i, this.buffer.WriterIndex);
                int readerIndex = this.random.Next(BlockSize);
                this.buffer.WriteBytes(value, readerIndex, BlockSize);
            }

            this.random = new Random(this.seed);
            var expectedValue = new byte[BlockSize * 2];
            for (int i = 0; i < this.buffer.Capacity - BlockSize + 1; i += BlockSize)
            {
                this.random.NextBytes(expectedValue);
                int valueOffset = this.random.Next(BlockSize);
                Assert.Equal(i, this.buffer.ReaderIndex);
                Assert.Equal(Capacity, this.buffer.WriterIndex);
                this.buffer.ReadBytes(value, valueOffset, BlockSize);
                for (int j = valueOffset; j < valueOffset + BlockSize; j ++)
                {
                    Assert.Equal(expectedValue[j], value[j]);
                }
            }
        }

        [Fact]
        public void SequentialHeapBufferTransfer1()
        {
            var valueContent = new byte[BlockSize * 2];
            IByteBuffer value = Unpooled.WrappedBuffer(valueContent);
            this.buffer.SetWriterIndex(0);
            for (int i = 0; i < this.buffer.Capacity - BlockSize + 1; i += BlockSize)
            {
                this.random.NextBytes(valueContent);
                Assert.Equal(0, this.buffer.ReaderIndex);
                Assert.Equal(i, this.buffer.WriterIndex);
                this.buffer.WriteBytes(value, this.random.Next(BlockSize), BlockSize);
                Assert.Equal(0, value.ReaderIndex);
                Assert.Equal(valueContent.Length, value.WriterIndex);
            }

            this.random = new Random(this.seed);
            var expectedValueContent = new byte[BlockSize * 2];
            IByteBuffer expectedValue = Unpooled.WrappedBuffer(expectedValueContent);
            for (int i = 0; i < this.buffer.Capacity - BlockSize + 1; i += BlockSize)
            {
                this.random.NextBytes(expectedValueContent);
                int valueOffset = this.random.Next(BlockSize);
                Assert.Equal(i, this.buffer.ReaderIndex);
                Assert.Equal(Capacity, this.buffer.WriterIndex);
                this.buffer.ReadBytes(value, valueOffset, BlockSize);
                for (int j = valueOffset; j < valueOffset + BlockSize; j ++)
                {
                    Assert.Equal(expectedValue.GetByte(j), value.GetByte(j));
                }
                Assert.Equal(0, value.ReaderIndex);
                Assert.Equal(valueContent.Length, value.WriterIndex);
            }
        }

        [Fact]
        public void SequentialHeapBufferTransfer2()
        {
            var valueContent = new byte[BlockSize * 2];
            IByteBuffer value = Unpooled.WrappedBuffer(valueContent);
            this.buffer.SetWriterIndex(0);
            for (int i = 0; i < this.buffer.Capacity - BlockSize + 1; i += BlockSize)
            {
                this.random.NextBytes(valueContent);
                Assert.Equal(0, this.buffer.ReaderIndex);
                Assert.Equal(i, this.buffer.WriterIndex);
                int readerIndex = this.random.Next(BlockSize);
                value.SetReaderIndex(readerIndex);
                value.SetWriterIndex(readerIndex + BlockSize);
                this.buffer.WriteBytes(value);
                Assert.Equal(readerIndex + BlockSize, value.WriterIndex);
                Assert.Equal(value.WriterIndex, value.ReaderIndex);
            }

            this.random = new Random(this.seed);
            var expectedValueContent = new byte[BlockSize * 2];
            IByteBuffer expectedValue = Unpooled.WrappedBuffer(expectedValueContent);
            for (int i = 0; i < this.buffer.Capacity - BlockSize + 1; i += BlockSize)
            {
                this.random.NextBytes(expectedValueContent);
                int valueOffset = this.random.Next(BlockSize);
                Assert.Equal(i, this.buffer.ReaderIndex);
                Assert.Equal(Capacity, this.buffer.WriterIndex);
                value.SetReaderIndex(valueOffset);
                value.SetWriterIndex(valueOffset);
                this.buffer.ReadBytes(value, BlockSize);
                for (int j = valueOffset; j < valueOffset + BlockSize; j ++)
                {
                    Assert.Equal(expectedValue.GetByte(j), value.GetByte(j));
                }
                Assert.Equal(valueOffset, value.ReaderIndex);
                Assert.Equal(valueOffset + BlockSize, value.WriterIndex);
            }
        }

        [Fact]
        public void SequentialDirectBufferTransfer1()
        {
            var valueContent = new byte[BlockSize * 2];
            IByteBuffer value = this.ReleaseLater(Unpooled.Buffer(BlockSize * 2));
            this.buffer.SetWriterIndex(0);
            for (int i = 0; i < this.buffer.Capacity - BlockSize + 1; i += BlockSize)
            {
                this.random.NextBytes(valueContent);
                value.SetBytes(0, valueContent);
                Assert.Equal(0, this.buffer.ReaderIndex);
                Assert.Equal(i, this.buffer.WriterIndex);
                this.buffer.WriteBytes(value, this.random.Next(BlockSize), BlockSize);
                Assert.Equal(0, value.ReaderIndex);
                Assert.Equal(0, value.WriterIndex);
            }

            this.random = new Random(this.seed);
            var expectedValueContent = new byte[BlockSize * 2];
            IByteBuffer expectedValue = this.ReleaseLater(Unpooled.WrappedBuffer(expectedValueContent));
            for (int i = 0; i < this.buffer.Capacity - BlockSize + 1; i += BlockSize)
            {
                this.random.NextBytes(expectedValueContent);
                int valueOffset = this.random.Next(BlockSize);
                value.SetBytes(0, valueContent);
                Assert.Equal(i, this.buffer.ReaderIndex);
                Assert.Equal(Capacity, this.buffer.WriterIndex);
                this.buffer.ReadBytes(value, valueOffset, BlockSize);
                for (int j = valueOffset; j < valueOffset + BlockSize; j ++)
                {
                    Assert.Equal(expectedValue.GetByte(j), value.GetByte(j));
                }
                Assert.Equal(0, value.ReaderIndex);
                Assert.Equal(0, value.WriterIndex);
            }
        }

        [Fact]
        public void SequentialDirectBufferTransfer2()
        {
            var valueContent = new byte[BlockSize * 2];
            IByteBuffer value = this.ReleaseLater(Unpooled.Buffer(BlockSize * 2));
            this.buffer.SetWriterIndex(0);
            for (int i = 0; i < this.buffer.Capacity - BlockSize + 1; i += BlockSize)
            {
                this.random.NextBytes(valueContent);
                value.SetBytes(0, valueContent);
                Assert.Equal(0, this.buffer.ReaderIndex);
                Assert.Equal(i, this.buffer.WriterIndex);
                int readerIndex = this.random.Next(BlockSize);
                value.SetReaderIndex(0);
                value.SetWriterIndex(readerIndex + BlockSize);
                value.SetReaderIndex(readerIndex);
                this.buffer.WriteBytes(value);
                Assert.Equal(readerIndex + BlockSize, value.WriterIndex);
                Assert.Equal(value.WriterIndex, value.ReaderIndex);
            }

            this.random = new Random(this.seed);
            var expectedValueContent = new byte[BlockSize * 2];
            IByteBuffer expectedValue = this.ReleaseLater(Unpooled.WrappedBuffer(expectedValueContent));
            for (int i = 0; i < this.buffer.Capacity - BlockSize + 1; i += BlockSize)
            {
                this.random.NextBytes(expectedValueContent);
                value.SetBytes(0, valueContent);
                int valueOffset = this.random.Next(BlockSize);
                Assert.Equal(i, this.buffer.ReaderIndex);
                Assert.Equal(Capacity, this.buffer.WriterIndex);
                value.SetReaderIndex(valueOffset);
                value.SetWriterIndex(valueOffset);
                this.buffer.ReadBytes(value, BlockSize);
                for (int j = valueOffset; j < valueOffset + BlockSize; j ++)
                {
                    Assert.Equal(expectedValue.GetByte(j), value.GetByte(j));
                }
                Assert.Equal(valueOffset, value.ReaderIndex);
                Assert.Equal(valueOffset + BlockSize, value.WriterIndex);
            }
        }

        [Fact]
        public void SequentialByteBufferBackedHeapBufferTransfer1()
        {
            var valueContent = new byte[BlockSize * 2];
            IByteBuffer value = Unpooled.WrappedBuffer(new byte[BlockSize * 2]);
            value.SetWriterIndex(0);
            this.buffer.SetWriterIndex(0);
            for (int i = 0; i < this.buffer.Capacity - BlockSize + 1; i += BlockSize)
            {
                this.random.NextBytes(valueContent);
                value.SetBytes(0, valueContent);
                Assert.Equal(0, this.buffer.ReaderIndex);
                Assert.Equal(i, this.buffer.WriterIndex);
                this.buffer.WriteBytes(value, this.random.Next(BlockSize), BlockSize);
                Assert.Equal(0, value.ReaderIndex);
                Assert.Equal(0, value.WriterIndex);
            }

            this.random = new Random(this.seed);
            var expectedValueContent = new byte[BlockSize * 2];
            IByteBuffer expectedValue = Unpooled.WrappedBuffer(expectedValueContent);
            for (int i = 0; i < this.buffer.Capacity - BlockSize + 1; i += BlockSize)
            {
                this.random.NextBytes(expectedValueContent);
                int valueOffset = this.random.Next(BlockSize);
                value.SetBytes(0, valueContent);
                Assert.Equal(i, this.buffer.ReaderIndex);
                Assert.Equal(Capacity, this.buffer.WriterIndex);
                this.buffer.ReadBytes(value, valueOffset, BlockSize);
                for (int j = valueOffset; j < valueOffset + BlockSize; j ++)
                {
                    Assert.Equal(expectedValue.GetByte(j), value.GetByte(j));
                }
                Assert.Equal(0, value.ReaderIndex);
                Assert.Equal(0, value.WriterIndex);
            }
        }

        [Fact]
        public void SequentialByteBufferBackedHeapBufferTransfer2()
        {
            var valueContent = new byte[BlockSize * 2];
            IByteBuffer value = Unpooled.WrappedBuffer(new byte[BlockSize * 2]);
            value.SetWriterIndex(0);
            this.buffer.SetWriterIndex(0);
            for (int i = 0; i < this.buffer.Capacity - BlockSize + 1; i += BlockSize)
            {
                this.random.NextBytes(valueContent);
                value.SetBytes(0, valueContent);
                Assert.Equal(0, this.buffer.ReaderIndex);
                Assert.Equal(i, this.buffer.WriterIndex);
                int readerIndex = this.random.Next(BlockSize);
                value.SetReaderIndex(0);
                value.SetWriterIndex(readerIndex + BlockSize);
                value.SetReaderIndex(readerIndex);
                this.buffer.WriteBytes(value);
                Assert.Equal(readerIndex + BlockSize, value.WriterIndex);
                Assert.Equal(value.WriterIndex, value.ReaderIndex);
            }

            this.random = new Random(this.seed);
            var expectedValueContent = new byte[BlockSize * 2];
            IByteBuffer expectedValue = Unpooled.WrappedBuffer(expectedValueContent);
            for (int i = 0; i < this.buffer.Capacity - BlockSize + 1; i += BlockSize)
            {
                this.random.NextBytes(expectedValueContent);
                value.SetBytes(0, valueContent);
                int valueOffset = this.random.Next(BlockSize);
                Assert.Equal(i, this.buffer.ReaderIndex);
                Assert.Equal(Capacity, this.buffer.WriterIndex);
                value.SetReaderIndex(valueOffset);
                value.SetWriterIndex(valueOffset);
                this.buffer.ReadBytes(value, BlockSize);
                for (int j = valueOffset; j < valueOffset + BlockSize; j ++)
                {
                    Assert.Equal(expectedValue.GetByte(j), value.GetByte(j));
                }
                Assert.Equal(valueOffset, value.ReaderIndex);
                Assert.Equal(valueOffset + BlockSize, value.WriterIndex);
            }
        }

        [Fact]
        public void SequentialByteBufferTransfer()
        {
            this.buffer.SetWriterIndex(0);
            var value = new byte[BlockSize * 2];
            for (int i = 0; i < this.buffer.Capacity - BlockSize + 1; i += BlockSize)
            {
                this.random.NextBytes(value);
                this.buffer.WriteBytes(value, this.random.Next(BlockSize), BlockSize);
            }

            this.random = new Random(this.seed);
            var expectedValue = new byte[BlockSize * 2];
            for (int i = 0; i < this.buffer.Capacity - BlockSize + 1; i += BlockSize)
            {
                this.random.NextBytes(expectedValue);
                int valueOffset = this.random.Next(BlockSize);
                this.buffer.ReadBytes(value, valueOffset, BlockSize);

                for (int j = valueOffset; j < valueOffset + BlockSize; j ++)
                {
                    Assert.Equal(expectedValue[j], value[j]);
                }
            }
        }

        [Fact]
        public void SequentialCopiedBufferTransfer1()
        {
            this.buffer.SetWriterIndex(0);
            for (int i = 0; i < this.buffer.Capacity - BlockSize + 1; i += BlockSize)
            {
                var value = new byte[BlockSize];
                this.random.NextBytes(value);
                Assert.Equal(0, this.buffer.ReaderIndex);
                Assert.Equal(i, this.buffer.WriterIndex);
                this.buffer.WriteBytes(value);
            }

            this.random = new Random(this.seed);
            var expectedValue = new byte[BlockSize];
            for (int i = 0; i < this.buffer.Capacity - BlockSize + 1; i += BlockSize)
            {
                this.random.NextBytes(expectedValue);
                Assert.Equal(i, this.buffer.ReaderIndex);
                Assert.Equal(Capacity, this.buffer.WriterIndex);
                IByteBuffer actualValue = this.buffer.ReadBytes(BlockSize);
                Assert.Equal(Unpooled.WrappedBuffer(expectedValue), actualValue, EqualityComparer<IByteBuffer>.Default);

                // Make sure if it is a copied this.buffer.
                actualValue.SetByte(0, (byte)(actualValue.GetByte(0) + 1));
                Assert.False(this.buffer.GetByte(i) == actualValue.GetByte(0));
                actualValue.Release();
            }
        }

        [Fact]
        public void SequentialSlice1()
        {
            this.buffer.SetWriterIndex(0);
            for (int i = 0; i < this.buffer.Capacity - BlockSize + 1; i += BlockSize)
            {
                var value = new byte[BlockSize];
                this.random.NextBytes(value);
                Assert.Equal(0, this.buffer.ReaderIndex);
                Assert.Equal(i, this.buffer.WriterIndex);
                this.buffer.WriteBytes(value);
            }

            this.random = new Random(this.seed);
            var expectedValue = new byte[BlockSize];
            for (int i = 0; i < this.buffer.Capacity - BlockSize + 1; i += BlockSize)
            {
                this.random.NextBytes(expectedValue);
                Assert.Equal(i, this.buffer.ReaderIndex);
                Assert.Equal(Capacity, this.buffer.WriterIndex);
                IByteBuffer actualValue = this.buffer.ReadSlice(BlockSize);
                Assert.Equal(Unpooled.WrappedBuffer(expectedValue), actualValue, EqualityComparer<IByteBuffer>.Default);

                // Make sure if it is a sliced this.buffer.
                actualValue.SetByte(0, (byte)(actualValue.GetByte(0) + 1));
                Assert.Equal(this.buffer.GetByte(i), actualValue.GetByte(0));
            }
        }

        [Fact]
        public void WriteZero()
        {
            Assert.Throws<ArgumentOutOfRangeException>(() => this.buffer.WriteZero(-1));

            this.buffer.Clear();
            while (this.buffer.IsWritable())
            {
                this.buffer.WriteByte(0xFF);
            }

            this.buffer.Clear();
            for (int i = 0; i < this.buffer.Capacity;)
            {
                int length = Math.Min(this.buffer.Capacity - i, this.random.Next(32));
                this.buffer.WriteZero(length);
                i += length;
            }

            Assert.Equal(0, this.buffer.ReaderIndex);
            Assert.Equal(this.buffer.Capacity, this.buffer.WriterIndex);

            for (int i = 0; i < this.buffer.Capacity; i++)
            {
                Assert.Equal(0, this.buffer.GetByte(i));
            }
        }

        [Fact]
        public void DiscardReadBytes()
        {
            this.buffer.SetWriterIndex(0);
            for (int i = 0; i < this.buffer.Capacity; i += 4)
            {
                this.buffer.WriteInt(i);
            }
            IByteBuffer copy = Unpooled.CopiedBuffer(this.buffer);

            // Make sure there's no effect if called when readerIndex is 0.
            this.buffer.SetReaderIndex(Capacity / 4);
            this.buffer.MarkReaderIndex();
            this.buffer.SetWriterIndex(Capacity / 3);
            this.buffer.MarkWriterIndex();
            this.buffer.SetReaderIndex(0);
            this.buffer.SetWriterIndex(Capacity / 2);
            this.buffer.DiscardReadBytes();

            Assert.Equal(0, this.buffer.ReaderIndex);
            Assert.Equal(Capacity / 2, this.buffer.WriterIndex);
#if TEST40
            Assert.True(copy.Slice(0, Capacity / 2).Equals(this.buffer.Slice(0, Capacity / 2)));
#else
            Assert.Equal(copy.Slice(0, Capacity / 2), this.buffer.Slice(0, Capacity / 2));
#endif
            this.buffer.ResetReaderIndex();
            Assert.Equal(Capacity / 4, this.buffer.ReaderIndex);
            this.buffer.ResetWriterIndex();
            Assert.Equal(Capacity / 3, this.buffer.WriterIndex);

            // Make sure bytes after writerIndex is not copied.
            this.buffer.SetReaderIndex(1);
            this.buffer.SetWriterIndex(Capacity / 2);
            this.buffer.DiscardReadBytes();

            Assert.Equal(0, this.buffer.ReaderIndex);
            Assert.Equal(Capacity / 2 - 1, this.buffer.WriterIndex);
#if TEST40
            Assert.True(copy.Slice(1, Capacity / 2 - 1).Equals(this.buffer.Slice(0, Capacity / 2 - 1)));
#else
            Assert.Equal(copy.Slice(1, Capacity / 2 - 1), this.buffer.Slice(0, Capacity / 2 - 1));
#endif

            if (this.DiscardReadBytesDoesNotMoveWritableBytes())
            {
                // If writable bytes were copied, the test should fail to avoid unnecessary memory bandwidth consumption.
                Assert.False(copy.Slice(Capacity / 2, Capacity / 2).Equals(this.buffer.Slice(Capacity / 2 - 1, Capacity / 2)));
            }
            else
            {
#if TEST40
                Assert.True(copy.Slice(Capacity / 2, Capacity / 2).Equals(this.buffer.Slice(Capacity / 2 - 1, Capacity / 2)));
#else
                Assert.Equal(copy.Slice(Capacity / 2, Capacity / 2), this.buffer.Slice(Capacity / 2 - 1, Capacity / 2));
#endif
            }

            // Marks also should be relocated.
            this.buffer.ResetReaderIndex();
            Assert.Equal(Capacity / 4 - 1, this.buffer.ReaderIndex);
            this.buffer.ResetWriterIndex();
            Assert.Equal(Capacity / 3 - 1, this.buffer.WriterIndex);

            copy.Release();
        }

        /**
         * The similar test case with {@link #testDiscardReadBytes()} but this one
         * discards a large chunk at once.
         */
        [Fact]
        public void DiscardReadBytes2()
        {
            this.buffer.SetWriterIndex(0);
            for (int i = 0; i < this.buffer.Capacity; i ++)
            {
                this.buffer.WriteByte((byte)i);
            }
            IByteBuffer copy = this.ReleaseLater(Unpooled.CopiedBuffer(this.buffer));

            // Discard the first (CAPACITY / 2 - 1) bytes.
            this.buffer.SetIndex(Capacity / 2 - 1, Capacity - 1);
            this.buffer.DiscardReadBytes();
            Assert.Equal(0, this.buffer.ReaderIndex);
            Assert.Equal(Capacity / 2, this.buffer.WriterIndex);
            for (int i = 0; i < Capacity / 2; i ++)
            {
#if TEST40
                Assert.True(copy.Slice(Capacity / 2 - 1 + i, Capacity / 2 - i).Equals(this.buffer.Slice(i, Capacity / 2 - i)));
#else
                Assert.Equal(copy.Slice(Capacity / 2 - 1 + i, Capacity / 2 - i), this.buffer.Slice(i, Capacity / 2 - i));
#endif
            }
        }

        [Fact]
        public void Copy()
        {
            for (int i = 0; i < this.buffer.Capacity; i ++)
            {
                byte value = (byte)this.random.Next();
                this.buffer.SetByte(i, value);
            }

            int readerIndex = Capacity / 3;
            int writerIndex = Capacity * 2 / 3;
            this.buffer.SetIndex(readerIndex, writerIndex);

            // Make sure all properties are copied.
            IByteBuffer copy = this.ReleaseLater(this.buffer.Copy());
            Assert.Equal(0, copy.ReaderIndex);
            Assert.Equal(this.buffer.ReadableBytes, copy.WriterIndex);
            Assert.Equal(this.buffer.ReadableBytes, copy.Capacity);
            for (int i = 0; i < copy.Capacity; i ++)
            {
                Assert.Equal(this.buffer.GetByte(i + readerIndex), copy.GetByte(i));
            }

            // Make sure the this.buffer content is independent from each other.
            this.buffer.SetByte(readerIndex, (byte)(this.buffer.GetByte(readerIndex) + 1));
            Assert.True(this.buffer.GetByte(readerIndex) != copy.GetByte(0));
            copy.SetByte(1, (byte)(copy.GetByte(1) + 1));
            Assert.True(this.buffer.GetByte(readerIndex + 1) != copy.GetByte(1));
        }

        [Fact]
        public void Duplicate()
        {
            for (int i = 0; i < this.buffer.Capacity; i ++)
            {
                byte value = (byte)this.random.Next();
                this.buffer.SetByte(i, value);
            }

            int readerIndex = Capacity / 3;
            int writerIndex = Capacity * 2 / 3;
            this.buffer.SetIndex(readerIndex, writerIndex);

            // Make sure all properties are copied.
            IByteBuffer duplicate = this.buffer.Duplicate();
            Assert.Equal(this.buffer.ReadableBytes, duplicate.ReadableBytes);
            Assert.Equal(0, this.buffer.CompareTo(duplicate));

            // Make sure the this.buffer content is shared.
            this.buffer.SetByte(readerIndex, (byte)(this.buffer.GetByte(readerIndex) + 1));
            Assert.Equal(this.buffer.GetByte(readerIndex), duplicate.GetByte(duplicate.ReaderIndex));
            duplicate.SetByte(duplicate.ReaderIndex, (byte)(duplicate.GetByte(duplicate.ReaderIndex) + 1));
            Assert.Equal(this.buffer.GetByte(readerIndex), duplicate.GetByte(duplicate.ReaderIndex));
        }

        [Fact]
        public void SliceIndex()
        {
            Assert.Equal(0, this.buffer.Slice(0, this.buffer.Capacity).ReaderIndex);
            Assert.Equal(0, this.buffer.Slice(0, this.buffer.Capacity - 1).ReaderIndex);
            Assert.Equal(0, this.buffer.Slice(1, this.buffer.Capacity - 1).ReaderIndex);
            Assert.Equal(0, this.buffer.Slice(1, this.buffer.Capacity - 2).ReaderIndex);

            Assert.Equal(this.buffer.Capacity, this.buffer.Slice(0, this.buffer.Capacity).WriterIndex);
            Assert.Equal(this.buffer.Capacity - 1, this.buffer.Slice(0, this.buffer.Capacity - 1).WriterIndex);
            Assert.Equal(this.buffer.Capacity - 1, this.buffer.Slice(1, this.buffer.Capacity - 1).WriterIndex);
            Assert.Equal(this.buffer.Capacity - 2, this.buffer.Slice(1, this.buffer.Capacity - 2).WriterIndex);
        }

        [Fact]
        public void RetainedSliceIndex()
        {
            IByteBuffer retainedSlice = this.buffer.RetainedSlice(0, this.buffer.Capacity);
            Assert.Equal(0, retainedSlice.ReaderIndex);
            retainedSlice.Release();

            retainedSlice = this.buffer.RetainedSlice(0, this.buffer.Capacity - 1);
            Assert.Equal(0, retainedSlice.ReaderIndex);
            retainedSlice.Release();

            retainedSlice = this.buffer.RetainedSlice(1, this.buffer.Capacity - 1);
            Assert.Equal(0, retainedSlice.ReaderIndex);
            retainedSlice.Release();

            retainedSlice = this.buffer.RetainedSlice(1, this.buffer.Capacity - 2);
            Assert.Equal(0, retainedSlice.ReaderIndex);
            retainedSlice.Release();

            retainedSlice = this.buffer.RetainedSlice(0, this.buffer.Capacity);
            Assert.Equal(this.buffer.Capacity, retainedSlice.WriterIndex);
            retainedSlice.Release();

            retainedSlice = this.buffer.RetainedSlice(0, this.buffer.Capacity - 1);
            Assert.Equal(this.buffer.Capacity - 1, retainedSlice.WriterIndex);
            retainedSlice.Release();

            retainedSlice = this.buffer.RetainedSlice(1, this.buffer.Capacity - 1);
            Assert.Equal(this.buffer.Capacity - 1, retainedSlice.WriterIndex);
            retainedSlice.Release();

            retainedSlice = this.buffer.RetainedSlice(1, this.buffer.Capacity - 2);
            Assert.Equal(this.buffer.Capacity - 2, retainedSlice.WriterIndex);
            retainedSlice.Release();
        }

        [Fact]
        public void Equals1()
        {
            Assert.False(this.buffer.Equals(null));
            Assert.False(this.buffer.Equals(new object()));

            var value = new byte[32];
            this.buffer.SetIndex(0, value.Length);
            this.random.NextBytes(value);
            this.buffer.SetBytes(0, value);

            Assert.Equal(this.buffer, Unpooled.WrappedBuffer(value), EqualityComparer<IByteBuffer>.Default);

            value[0] ++;
            Assert.False(this.buffer.Equals(Unpooled.WrappedBuffer(value)));
        }

        [Fact]
        public void CompareTo()
        {
            Assert.Throws<NullReferenceException>(() => this.buffer.CompareTo(null));

            // Fill the this.random stuff
            var value = new byte[32];
            this.random.NextBytes(value);
            // Prevent overflow / underflow
            if (value[0] == 0)
            {
                value[0]++;
            }
            else if (value[0] == 0xFF)
            {
                value[0]--;
            }

            this.buffer.SetIndex(0, value.Length);
            this.buffer.SetBytes(0, value);

            Assert.Equal(0, this.buffer.CompareTo(Unpooled.WrappedBuffer(value)));

            value[0]++;
            Assert.True(this.buffer.CompareTo(Unpooled.WrappedBuffer(value)) < 0);
            value[0] -= 2;
            Assert.True(this.buffer.CompareTo(Unpooled.WrappedBuffer(value)) > 0);
            value[0]++;

            Assert.True(this.buffer.CompareTo(Unpooled.WrappedBuffer(value, 0, 31)) > 0);
            Assert.True(this.buffer.Slice(0, 31).CompareTo(Unpooled.WrappedBuffer(value)) < 0);
        }

        [Fact]
        public void CompareTo2()
        {
            byte[] bytes = { 1, 2, 3, 4 };
            byte[] bytesReversed = { 4, 3, 2, 1 };

            IByteBuffer buf1 = this.NewBuffer(4).Clear().WriteBytes(bytes);
            IByteBuffer buf2 = this.NewBuffer(4).Clear().WriteBytes(bytesReversed);
            IByteBuffer buf3 = this.NewBuffer(4).Clear().WriteBytes(bytes);
            IByteBuffer buf4 = this.NewBuffer(4).Clear().WriteBytes(bytesReversed);
            try
            {
                Assert.Equal(buf1.CompareTo(buf2), buf3.CompareTo(buf4));
                Assert.Equal(buf2.CompareTo(buf1), buf4.CompareTo(buf3));
                Assert.Equal(buf1.CompareTo(buf3), buf2.CompareTo(buf4));
                Assert.Equal(buf3.CompareTo(buf1), buf4.CompareTo(buf2));
            }
            finally
            {
                buf1.Release();
                buf2.Release();
                buf3.Release();
                buf4.Release();
            }
        }

        [Fact]
        public void String()
        {
            IByteBuffer copied = Unpooled.CopiedBuffer(Encoding.GetEncoding("ISO-8859-1").GetBytes("Hello, World!"));
            this.buffer.Clear();
            this.buffer.WriteBytes(copied);
            Assert.Equal("Hello, World!", this.buffer.ToString(Encoding.GetEncoding("ISO-8859-1")));
            copied.Release();
        }

        [Fact]
        public void IndexOf()
        {
            this.buffer.Clear();
            this.buffer.WriteByte(1);
            this.buffer.WriteByte(2);
            this.buffer.WriteByte(3);
            this.buffer.WriteByte(2);
            this.buffer.WriteByte(1);

            Assert.Equal(-1, this.buffer.IndexOf(1, 4, 1));
            Assert.Equal(-1, this.buffer.IndexOf(4, 1, 1));
            Assert.Equal(1, this.buffer.IndexOf(1, 4, 2));
            Assert.Equal(3, this.buffer.IndexOf(4, 1, 2));
        }

        [Fact]
        public void IoBuffer1()
        {
            if (this.buffer.IoBufferCount != 1)
            {
                // skipping
                return;
            }

            var value = new byte[this.buffer.Capacity];
            this.random.NextBytes(value);
            this.buffer.Clear();
            this.buffer.WriteBytes(value);

            AssertRemainingEquals(new ArraySegment<byte>(value), this.buffer.GetIoBuffer());
        }

        [Fact]
        public void ToByteBuffer2()
        {
            if (this.buffer.IoBufferCount != 1)
            {
                // skipping 
                return;
            }

            var value = new byte[this.buffer.Capacity];
            this.random.NextBytes(value);
            this.buffer.Clear();
            this.buffer.WriteBytes(value);

            for (int i = 0; i < this.buffer.Capacity - BlockSize + 1; i += BlockSize)
            {
                AssertRemainingEquals(new ArraySegment<byte>(value, i, BlockSize), this.buffer.GetIoBuffer(i, BlockSize));
            }
        }

        static void AssertRemainingEquals(ArraySegment<byte> expected, ArraySegment<byte> actual)
        {
            int remaining = expected.Count;
            int remaining2 = actual.Count;

            Assert.Equal(remaining, remaining2);
            Assert.Equal(expected, actual);
        }

        [Fact]
        public void SkipBytes1()
        {
            this.buffer.SetIndex(Capacity / 4, Capacity / 2);

            this.buffer.SkipBytes(Capacity / 4);
            Assert.Equal(Capacity / 4 * 2, this.buffer.ReaderIndex);

            Assert.Throws<IndexOutOfRangeException>(() => this.buffer.SkipBytes(Capacity / 4 + 1));

            // Should remain unchanged.
            Assert.Equal(Capacity / 4 * 2, this.buffer.ReaderIndex);
        }

#if TEST40
        [Fact(Skip = "xunit 2.1 Assert.Contains 不支持")]
#else
        [Fact]
#endif
        public void HashCode()
        {
            IByteBuffer elemA = this.ReleaseLater(Unpooled.Buffer(15));
            IByteBuffer elemB = this.ReleaseLater(Unpooled.Buffer(15));
            elemA.WriteBytes(new byte[] { 1, 2, 3, 4, 5, 6, 7, 8, 9, 0, 1, 2, 3, 4, 5 });
            elemB.WriteBytes(new byte[] { 6, 7, 8, 9, 0, 1, 2, 3, 4, 5, 6, 7, 8, 9, 9 });

            var set = new HashSet<IByteBuffer>();
            set.Add(elemA);
            set.Add(elemB);

            Assert.Equal(2, set.Count);
            Assert.Contains(this.ReleaseLater(elemA.Copy()), set);

            IByteBuffer elemBCopy = this.ReleaseLater(elemB.Copy());
            Assert.Contains(elemBCopy, set);

            this.buffer.Clear();
            this.buffer.WriteBytes(elemA.Duplicate());

            Assert.True(set.Remove(this.buffer));
            Assert.DoesNotContain(elemA, set);
            Assert.Single(set);

            this.buffer.Clear();
            this.buffer.WriteBytes(elemB.Duplicate());
            Assert.True(set.Remove(this.buffer));
            Assert.DoesNotContain(elemB, set);
            Assert.Empty(set);
        }

        // Test case for https://github.com/netty/netty/issues/325
        [Fact]
        public void DiscardAllReadBytes()
        {
            this.buffer.SetWriterIndex(this.buffer.Capacity);
            this.buffer.SetReaderIndex(this.buffer.WriterIndex);
            this.buffer.DiscardReadBytes();
        }

        [Fact]
        public void ForEachByte()
        {
            this.buffer.Clear();
            for (int i = 0; i < Capacity; i ++)
            {
                this.buffer.WriteByte(i + 1);
            }

            int lastIndex = 0;
            this.buffer.SetIndex(Capacity / 4, Capacity * 3 / 4);
            int i1 = Capacity / 4;
            Assert.Equal(-1,
                this.buffer.ForEachByte(new ByteProcessor(
                    value =>
                    {
                        Assert.Equal(value, (byte)(i1 + 1));
#if TEST40
                        Interlocked.Exchange(ref lastIndex, i1);
#else
                        Volatile.Write(ref lastIndex, i1);
#endif
                        i1++;
                        return true;
                    })));

#if TEST40
            Assert.Equal(Capacity * 3 / 4 - 1, lastIndex);
#else
            Assert.Equal(Capacity * 3 / 4 - 1, Volatile.Read(ref lastIndex));
#endif
        }

        [Fact]
        public void ForEachByteAbort()
        {
            this.buffer.Clear();
            for (int i = 0; i < Capacity; i ++)
            {
                this.buffer.WriteByte(i + 1);
            }

            int stop = Capacity / 2;
            int i1 = Capacity / 3;
            Assert.Equal(stop, this.buffer.ForEachByte(Capacity / 3, Capacity / 3, new ByteProcessor(value =>
            {
                Assert.Equal((byte)(i1 + 1), value);
                if (i1 == stop)
                {
                    return false;
                }

                i1++;
                return true;
            })));
        }

        [Fact]
        public void ForEachByteDesc()
        {
            this.buffer.Clear();
            for (int i = 0; i < Capacity; i ++)
            {
                this.buffer.WriteByte(i + 1);
            }

            int lastIndex = 0;
            int i1 = Capacity * 3 / 4 - 1;
            Assert.Equal(-1, this.buffer.ForEachByteDesc(Capacity / 4, Capacity * 2 / 4, new ByteProcessor(value =>
            {
                Assert.Equal((byte)(i1 + 1), value);
#if TEST40
                Interlocked.Exchange(ref lastIndex, i1);
#else
                Volatile.Write(ref lastIndex, i1);
#endif
              i1--;
                return true;
            })));

#if TEST40
            Assert.Equal(Capacity / 4, lastIndex);
#else
            Assert.Equal(Capacity / 4, Volatile.Read(ref lastIndex));
#endif
        }

        [Fact]
        public void DuplicateBytesInArrayMultipleThreads() => this.BytesInArrayMultipleThreads(false);

        [Fact]
        public void SliceBytesInArrayMultipleThreads() => this.BytesInArrayMultipleThreads(true);

        void BytesInArrayMultipleThreads(bool slice)
        {
            //byte[] bytes = new byte[8];
            //this.random.NextBytes(bytes);

            //IByteBuffer buffer = ReferenceCountUtil.ReleaseLater(this.NewBuffer(8));
            //this.buffer.WriteBytes(bytes);
            //final AtomicReference<Throwable> cause = new AtomicReference<Throwable>();
            //final CountDownLatch latch = new CountDownLatch(60000);
            //final CyclicBarrier barrier = new CyclicBarrier(11);
            //for (int i = 0; i < 10; i++) {
            //    new Thread(new Runnable() {

            //        public void run() {
            //            while (cause.get() == null && latch.getCount() > 0) {
            //                IByteBuffer buf;
            //                if (slice) {
            //                    buf = this.buffer.Slice();
            //                } else {
            //                    buf = this.buffer.Duplicate();
            //                }

            //                byte[] array = new byte[8];
            //                buf.ReadBytes(array);

            //                assertArrayEquals(bytes, array);

            //                Arrays.fill(array, (byte) 0);
            //                buf.GetBytes(0, array);
            //                assertArrayEquals(bytes, array);

            //                latch.countDown();
            //            }
            //            try {
            //                barrier.await();
            //            } catch (Exception e) {
            //                // ignore
            //            }
            //        }
            //    }).start();
            //}
            //latch.await(10, TimeUnit.SECONDS);
            //barrier.await(5, TimeUnit.SECONDS);
            //assertNull(cause.get());
        }

        [Fact]
        public void ReadByteThrowsIndexOutOfRangeException()
        {
            IByteBuffer buf = this.NewBuffer(8);
            if (!buf.IsWritable())
            {
                Assert.Throws<IndexOutOfRangeException>(() => buf.WriteByte(0));
            }
            else
            {
                buf.WriteByte(0);
                Assert.Equal((byte)0, buf.ReadByte());
                Assert.Throws<IndexOutOfRangeException>(() => buf.ReadByte());
            }
            buf.Release();
        }

        IByteBuffer ReleasedBuffer()
        {
            IByteBuffer buf = this.NewBuffer(8);
            Assert.True(buf.Release());
            return buf;
        }

        [Fact]
        public void DiscardReadBytesAfterRelease() => Assert.Throws<IllegalReferenceCountException>(() => this.ReleasedBuffer().DiscardReadBytes());

        [Fact]
        public void DiscardSomeReadBytesAfterRelease() => Assert.Throws<IllegalReferenceCountException>(() => this.ReleasedBuffer().DiscardSomeReadBytes());

        [Fact]
        public void EnsureWritableAfterRelease() => Assert.Throws<IllegalReferenceCountException>(() => this.ReleasedBuffer().EnsureWritable(16));

        [Fact]
        public void GetBooleanAfterRelease() => Assert.Throws<IllegalReferenceCountException>(() => this.ReleasedBuffer().GetBoolean(0));

        [Fact]
        public void GetByteAfterRelease() => Assert.Throws<IllegalReferenceCountException>(() => this.ReleasedBuffer().GetByte(0));

        [Fact]
        public void GetShortAfterRelease() => Assert.Throws<IllegalReferenceCountException>(() => this.ReleasedBuffer().GetShort(0));

        [Fact]
        public void GetShortLEAfterRelease() => Assert.Throws<IllegalReferenceCountException>(() => this.ReleasedBuffer().GetShortLE(0));

        [Fact]
        public void GetUnsignedShortAfterRelease() => Assert.Throws<IllegalReferenceCountException>(() => this.ReleasedBuffer().GetUnsignedShort(0));

        [Fact]
        public void GetUnsignedShortLEAfterRelease() => Assert.Throws<IllegalReferenceCountException>(() => this.ReleasedBuffer().GetUnsignedShortLE(0));

        [Fact]
        public void GetMediumAfterRelease() => Assert.Throws<IllegalReferenceCountException>(() => this.ReleasedBuffer().GetMedium(0));

        [Fact]
        public void GetMediumLEAfterRelease() => Assert.Throws<IllegalReferenceCountException>(() => this.ReleasedBuffer().GetMediumLE(0));

        [Fact]
        public void GetUnsignedMediumAfterRelease() => Assert.Throws<IllegalReferenceCountException>(() => this.ReleasedBuffer().GetUnsignedMedium(0));

        [Fact]
        public void GetUnsignedMediumLEAfterRelease() => Assert.Throws<IllegalReferenceCountException>(() => this.ReleasedBuffer().GetUnsignedMediumLE(0));

        [Fact]
        public void GetIntAfterRelease() => Assert.Throws<IllegalReferenceCountException>(() => this.ReleasedBuffer().GetInt(0));

        [Fact]
        public void GetIntLEAfterRelease() => Assert.Throws<IllegalReferenceCountException>(() => this.ReleasedBuffer().GetIntLE(0));

        [Fact]
        public void GetUnsignedIntAfterRelease() => Assert.Throws<IllegalReferenceCountException>(() => this.ReleasedBuffer().GetUnsignedInt(0));

        [Fact]
        public void GetUnsignedIntLEAfterRelease() => Assert.Throws<IllegalReferenceCountException>(() => this.ReleasedBuffer().GetUnsignedIntLE(0));

        [Fact]
        public void GetLongAfterRelease() => Assert.Throws<IllegalReferenceCountException>(() => this.ReleasedBuffer().GetLong(0));

        [Fact]
        public void GetLongLEAfterRelease() => Assert.Throws<IllegalReferenceCountException>(() => this.ReleasedBuffer().GetLongLE(0));

        [Fact]
        public void GetCharAfterRelease() => Assert.Throws<IllegalReferenceCountException>(() => this.ReleasedBuffer().GetChar(0));

        [Fact]
        public void GetFloatAfterRelease() => Assert.Throws<IllegalReferenceCountException>(() => this.ReleasedBuffer().GetFloat(0));

        [Fact]
        public void GetDoubleAfterRelease() => Assert.Throws<IllegalReferenceCountException>(() => this.ReleasedBuffer().GetDouble(0));

        [Fact]
        public void GetBytesAfterRelease() => Assert.Throws<IllegalReferenceCountException>(() => this.ReleasedBuffer().GetBytes(0, this.ReleaseLater(Unpooled.Buffer(8))));

        [Fact]
        public void GetBytesAfterRelease2() => Assert.Throws<IllegalReferenceCountException>(() => this.ReleasedBuffer().GetBytes(0, this.ReleaseLater(Unpooled.Buffer()), 1));

        [Fact]
        public void GetBytesAfterRelease3() => Assert.Throws<IllegalReferenceCountException>(() => this.ReleasedBuffer().GetBytes(0, this.ReleaseLater(Unpooled.Buffer()), 0, 1));

        [Fact]
        public void GetBytesAfterRelease4() => Assert.Throws<IllegalReferenceCountException>(() => this.ReleasedBuffer().GetBytes(0, new byte[8]));

        [Fact]
        public void GetBytesAfterRelease5() => Assert.Throws<IllegalReferenceCountException>(() => this.ReleasedBuffer().GetBytes(0, new byte[8], 0, 1));

        [Fact]
        public void SetBooleanAfterRelease() => Assert.Throws<IllegalReferenceCountException>(() => this.ReleasedBuffer().SetBoolean(0, true));

        [Fact]
        public void SetByteAfterRelease() => Assert.Throws<IllegalReferenceCountException>(() => this.ReleasedBuffer().SetByte(0, 1));

        [Fact]
        public void SetShortAfterRelease() => Assert.Throws<IllegalReferenceCountException>(() => this.ReleasedBuffer().SetShort(0, 1));

        [Fact]
        public void SetShortLEAfterRelease() => Assert.Throws<IllegalReferenceCountException>(() => this.ReleasedBuffer().SetShortLE(0, 1));

        [Fact]
        public void SetMediumAfterRelease() => Assert.Throws<IllegalReferenceCountException>(() => this.ReleasedBuffer().SetMedium(0, 1));

        [Fact]
        public void SetMediumLEAfterRelease() => Assert.Throws<IllegalReferenceCountException>(() => this.ReleasedBuffer().SetMediumLE(0, 1));

        [Fact]
        public void SetIntAfterRelease() => Assert.Throws<IllegalReferenceCountException>(() => this.ReleasedBuffer().SetInt(0, 1));

        [Fact]
        public void SetIntLEAfterRelease() => Assert.Throws<IllegalReferenceCountException>(() => this.ReleasedBuffer().SetIntLE(0, 1));

        [Fact]
        public void SetLongAfterRelease() => Assert.Throws<IllegalReferenceCountException>(() => this.ReleasedBuffer().SetLong(0, 1));

        [Fact]
        public void SetLongLEAfterRelease() => Assert.Throws<IllegalReferenceCountException>(() => this.ReleasedBuffer().SetLongLE(0, 1));

        [Fact]
        public void SetCharAfterRelease() => Assert.Throws<IllegalReferenceCountException>(() => this.ReleasedBuffer().SetChar(0, (char)1));

        [Fact]
        public void SetFloatAfterRelease() => Assert.Throws<IllegalReferenceCountException>(() => this.ReleasedBuffer().SetFloat(0, 1));

        [Fact]
        public void SetDoubleAfterRelease() => Assert.Throws<IllegalReferenceCountException>(() => this.ReleasedBuffer().SetDouble(0, 1));

        [Fact]
        public void SetBytesAfterRelease() => Assert.Throws<IllegalReferenceCountException>(() => this.ReleasedBuffer().SetBytes(0, this.ReleaseLater(Unpooled.Buffer())));

        [Fact]
        public void SetBytesAfterRelease2() => Assert.Throws<IllegalReferenceCountException>(() => this.ReleasedBuffer().SetBytes(0, this.ReleaseLater(Unpooled.Buffer()), 1));

        [Fact]
        public void SetBytesAfterRelease3() => Assert.Throws<IllegalReferenceCountException>(() => this.ReleasedBuffer().SetBytes(0, this.ReleaseLater(Unpooled.Buffer()), 0, 1));

        [Fact]
        public void SetUsAsciiCharSequenceAfterRelease() => Assert.Throws<IllegalReferenceCountException>(() => this.SetCharSequenceAfterRelease0Internal(Encoding.ASCII));

        [Fact]
        public void SetUtf8CharSequenceAfterRelease() => Assert.Throws<IllegalReferenceCountException>(() => this.SetCharSequenceAfterRelease0Internal(Encoding.UTF8));

        [Fact]
        public void SetUtf16CharSequenceAfterRelease() => Assert.Throws<IllegalReferenceCountException>(() => this.SetCharSequenceAfterRelease0Internal(Encoding.Unicode));

        void SetCharSequenceAfterRelease0Internal(Encoding encoding) => this.ReleasedBuffer().SetCharSequence(0, new StringCharSequence("x"), encoding);

        [Fact]
        public void SetBytesAfterRelease4() => Assert.Throws<IllegalReferenceCountException>(() => this.ReleasedBuffer().SetBytes(0, new byte[8]));

        [Fact]
        public void SetBytesAfterRelease5() => Assert.Throws<IllegalReferenceCountException>(() => this.ReleasedBuffer().SetBytes(0, new byte[8], 0, 1));

        [Fact]
        public void SetZeroAfterRelease() => Assert.Throws<IllegalReferenceCountException>(() => this.ReleasedBuffer().SetZero(0, 1));

        [Fact]
        public void ReadBooleanAfterRelease() => Assert.Throws<IllegalReferenceCountException>(() => this.ReleasedBuffer().ReadBoolean());

        [Fact]
        public void ReadByteAfterRelease() => Assert.Throws<IllegalReferenceCountException>(() => this.ReleasedBuffer().ReadByte());

        [Fact]
        public void ReadShortAfterRelease() => Assert.Throws<IllegalReferenceCountException>(() => this.ReleasedBuffer().ReadShort());

        [Fact]
        public void ReadShortLEAfterRelease() => Assert.Throws<IllegalReferenceCountException>(() => this.ReleasedBuffer().ReadShortLE());

        [Fact]
        public void ReadUnsignedShortAfterRelease() => Assert.Throws<IllegalReferenceCountException>(() => this.ReleasedBuffer().ReadUnsignedShort());

        [Fact]
        public void ReadUnsignedShortLEAfterRelease() => Assert.Throws<IllegalReferenceCountException>(() => this.ReleasedBuffer().ReadUnsignedShortLE());

        [Fact]
        public void ReadMediumAfterRelease() => Assert.Throws<IllegalReferenceCountException>(() => this.ReleasedBuffer().ReadMedium());

        [Fact]
        public void ReadMediumLEAfterRelease() => Assert.Throws<IllegalReferenceCountException>(() => this.ReleasedBuffer().ReadMediumLE());

        [Fact]
        public void ReadUnsignedMediumAfterRelease() => Assert.Throws<IllegalReferenceCountException>(() => this.ReleasedBuffer().ReadUnsignedMedium());

        [Fact]
        public void ReadUnsignedMediumLEAfterRelease() => Assert.Throws<IllegalReferenceCountException>(() => this.ReleasedBuffer().ReadUnsignedMediumLE());

        [Fact]
        public void ReadIntAfterRelease() => Assert.Throws<IllegalReferenceCountException>(() => this.ReleasedBuffer().ReadInt());

        [Fact]
        public void ReadIntLEAfterRelease() => Assert.Throws<IllegalReferenceCountException>(() => this.ReleasedBuffer().ReadIntLE());

        [Fact]
        public void ReadUnsignedIntAfterRelease() => Assert.Throws<IllegalReferenceCountException>(() => this.ReleasedBuffer().ReadUnsignedInt());

        [Fact]
        public void ReadUnsignedIntLEAfterRelease() => Assert.Throws<IllegalReferenceCountException>(() => this.ReleasedBuffer().ReadUnsignedIntLE());

        [Fact]
        public void ReadLongAfterRelease() => Assert.Throws<IllegalReferenceCountException>(() => this.ReleasedBuffer().ReadLong());

        [Fact]
        public void ReadLongLEEfterRelease() => Assert.Throws<IllegalReferenceCountException>(() => this.ReleasedBuffer().ReadLongLE());

        [Fact]
        public void ReadCharAfterRelease() => Assert.Throws<IllegalReferenceCountException>(() => this.ReleasedBuffer().ReadChar());

        [Fact]
        public void ReadFloatAfterRelease() => Assert.Throws<IllegalReferenceCountException>(() => this.ReleasedBuffer().ReadFloat());

        [Fact]
        public void ReadDoubleAfterRelease() => Assert.Throws<IllegalReferenceCountException>(() => this.ReleasedBuffer().ReadDouble());

        [Fact]
        public void ReadBytesAfterRelease() => Assert.Throws<IllegalReferenceCountException>(() => this.ReleasedBuffer().ReadBytes(1));

        [Fact]
        public void ReadBytesAfterRelease2() => Assert.Throws<IllegalReferenceCountException>(() => this.ReleasedBuffer().ReadBytes(this.ReleaseLater(Unpooled.Buffer(8))));

        [Fact]
        public void ReadBytesAfterRelease3() => Assert.Throws<IllegalReferenceCountException>(() => this.ReleasedBuffer().ReadBytes(this.ReleaseLater(Unpooled.Buffer(8))));

        [Fact]
        public void ReadBytesAfterRelease4() => Assert.Throws<IllegalReferenceCountException>(() => this.ReleasedBuffer().ReadBytes(this.ReleaseLater(Unpooled.Buffer(8)), 0, 1));

        [Fact]
        public void ReadBytesAfterRelease5() => Assert.Throws<IllegalReferenceCountException>(() => this.ReleasedBuffer().ReadBytes(new byte[8]));

        [Fact]
        public void ReadBytesAfterRelease6() => Assert.Throws<IllegalReferenceCountException>(() => this.ReleasedBuffer().ReadBytes(new byte[8], 0, 1));

        [Fact]
        public void WriteBooleanAfterRelease() => Assert.Throws<IllegalReferenceCountException>(() => this.ReleasedBuffer().WriteBoolean(true));

        [Fact]
        public void WriteByteAfterRelease() => Assert.Throws<IllegalReferenceCountException>(() => this.ReleasedBuffer().WriteByte(1));

        [Fact]
        public void WriteShortAfterRelease() => Assert.Throws<IllegalReferenceCountException>(() => this.ReleasedBuffer().WriteShort(1));

        [Fact]
        public void WriteShortLEAfterRelease() => Assert.Throws<IllegalReferenceCountException>(() => this.ReleasedBuffer().WriteShortLE(1));

        [Fact]
        public void WriteMediumAfterRelease() => Assert.Throws<IllegalReferenceCountException>(() => this.ReleasedBuffer().WriteMedium(1));

        [Fact]
        public void WriteMediumLEAfterRelease() => Assert.Throws<IllegalReferenceCountException>(() => this.ReleasedBuffer().WriteMediumLE(1));

        [Fact]
        public void WriteIntAfterRelease() => Assert.Throws<IllegalReferenceCountException>(() => this.ReleasedBuffer().WriteInt(1));

        [Fact]
        public void WriteIntLEAfterRelease() => Assert.Throws<IllegalReferenceCountException>(() => this.ReleasedBuffer().WriteIntLE(1));

        [Fact]
        public void WriteLongAfterRelease() => Assert.Throws<IllegalReferenceCountException>(() => this.ReleasedBuffer().WriteLong(1));

        [Fact]
        public void WriteLongLEAfterRelease() => Assert.Throws<IllegalReferenceCountException>(() => this.ReleasedBuffer().WriteLongLE(1));

        [Fact]
        public void WriteCharAfterRelease() => Assert.Throws<IllegalReferenceCountException>(() => this.ReleasedBuffer().WriteChar((char)1));

        [Fact]
        public void WriteFloatAfterRelease() => Assert.Throws<IllegalReferenceCountException>(() => this.ReleasedBuffer().WriteFloat(1));

        [Fact]
        public void WriteDoubleAfterRelease() => Assert.Throws<IllegalReferenceCountException>(() => this.ReleasedBuffer().WriteDouble(1));

        [Fact]
        public void WriteBytesAfterRelease() => Assert.Throws<IllegalReferenceCountException>(() => this.ReleasedBuffer().WriteBytes(this.ReleaseLater(Unpooled.Buffer(8))));

        [Fact]
        public void WriteBytesAfterRelease2() => Assert.Throws<IllegalReferenceCountException>(() => this.ReleasedBuffer().WriteBytes(this.ReleaseLater(Unpooled.CopiedBuffer(new byte[8])), 1));

        [Fact]
        public void WriteBytesAfterRelease3() => Assert.Throws<IllegalReferenceCountException>(() => this.ReleasedBuffer().WriteBytes(this.ReleaseLater(Unpooled.Buffer(8)), 0, 1));

        [Fact]
        public void WriteBytesAfterRelease4() => Assert.Throws<IllegalReferenceCountException>(() => this.ReleasedBuffer().WriteBytes(new byte[8]));

        [Fact]
        public void WriteBytesAfterRelease5() => Assert.Throws<IllegalReferenceCountException>(() => this.ReleasedBuffer().WriteBytes(new byte[8], 0, 1));

        [Fact]
        public void WriteZeroAfterRelease() => Assert.Throws<IllegalReferenceCountException>(() => this.ReleasedBuffer().WriteZero(1));

        [Fact]
        public void WriteUsAsciiCharSequenceAfterRelease() => Assert.Throws<IllegalReferenceCountException>(() => this.WriteCharSequenceAfterRelease0(Encoding.ASCII));

        [Fact]
        public void WriteUtf8CharSequenceAfterRelease() => Assert.Throws<IllegalReferenceCountException>(() => this.WriteCharSequenceAfterRelease0(Encoding.UTF8));

        [Fact]
        public void WriteUtf16CharSequenceAfterRelease() => Assert.Throws<IllegalReferenceCountException>(() => this.WriteCharSequenceAfterRelease0(Encoding.Unicode));

        void WriteCharSequenceAfterRelease0(Encoding encoding) => this.ReleasedBuffer().WriteCharSequence(new StringCharSequence("x"), encoding);

        [Fact]
        public void ForEachByteAfterRelease() => Assert.Throws<IllegalReferenceCountException>(() => this.ReleasedBuffer().ForEachByte(new TestByteProcessor()));

        [Fact]
        public void ForEachByteAfterRelease1() => Assert.Throws<IllegalReferenceCountException>(() => this.ReleasedBuffer().ForEachByte(0, 1, new TestByteProcessor()));

        [Fact]
        public void ForEachByteDescAfterRelease() => Assert.Throws<IllegalReferenceCountException>(() => this.ReleasedBuffer().ForEachByteDesc(new TestByteProcessor()));

        [Fact]
        public void ForEachByteDescAfterRelease1() => Assert.Throws<IllegalReferenceCountException>(() => this.ReleasedBuffer().ForEachByteDesc(0, 1, new TestByteProcessor()));

        [Fact]
        public void CopyAfterRelease() => Assert.Throws<IllegalReferenceCountException>(() => this.ReleasedBuffer().Copy());

        [Fact]
        public void CopyAfterRelease1() => Assert.Throws<IllegalReferenceCountException>(() => this.ReleasedBuffer().Copy());

        [Fact]
        public void IoBufferAfterRelease() => Assert.Throws<IllegalReferenceCountException>(() => this.ReleasedBuffer().GetIoBuffer());

        [Fact]
        public void IoBufferAfterRelease1() => Assert.Throws<IllegalReferenceCountException>(() => this.ReleasedBuffer().GetIoBuffer(0, 1));

        [Fact]
        public void IoBuffersAfterRelease() => Assert.Throws<IllegalReferenceCountException>(() => this.ReleasedBuffer().GetIoBuffers());

        [Fact]
        public void IoBuffersAfterRelease2() => Assert.Throws<IllegalReferenceCountException>(() => this.ReleasedBuffer().GetIoBuffers(0, 1));

        [Fact]
        public void ArrayAfterRelease()
        {
            IByteBuffer buf = this.ReleasedBuffer();
            if (buf.HasArray)
            {
                Assert.Throws<IllegalReferenceCountException>(() =>
                {
                    byte[] a = buf.Array;
                });
            }
        }

        [Fact]
        public void MemoryAddressAfterRelease()
        {
            IByteBuffer buf = this.ReleasedBuffer();
            if (buf.HasMemoryAddress)
            {
                Assert.Throws<IllegalReferenceCountException>(() => buf.GetPinnableMemoryAddress());
            }
        }

        [Fact]
        public void SliceRelease()
        {
            IByteBuffer buf = this.NewBuffer(8);
            Assert.Equal(1, buf.ReferenceCount);
            Assert.True(buf.Slice().Release());
            Assert.Equal(0, buf.ReferenceCount);
        }

        [Fact]
<<<<<<< HEAD
        public virtual void WriteUsAsciiCharSequenceExpand() => this.WriteCharSequenceExpand(Encoding.ASCII);

        [Fact]
        public virtual void WriteUtf8CharSequenceExpand() => this.WriteCharSequenceExpand(Encoding.UTF8);

        [Fact]
        public virtual void WriteUtf16CharSequenceExpand() => this.WriteCharSequenceExpand(Encoding.Unicode);

        void WriteCharSequenceExpand(Encoding encoding)
        {
            IByteBuffer buf = this.NewBuffer(1);
            try
            {
                int writerIndex = buf.Capacity - 1;
                buf.SetWriterIndex(writerIndex);
                int written = buf.WriteCharSequence(new StringCharSequence("AB"), encoding);
                Assert.Equal(writerIndex, buf.WriterIndex - written);
            }
            finally
            {
                buf.Release();
            }
        }

        [Fact]
        public void SetUsAsciiCharSequenceNoExpand() => Assert.Throws<IndexOutOfRangeException>(() => this.SetCharSequenceNoExpand(Encoding.ASCII));

        [Fact]
        public void SetUtf8CharSequenceNoExpand() => Assert.Throws<IndexOutOfRangeException>(() => this.SetCharSequenceNoExpand(Encoding.UTF8));

        [Fact]
        public void SetUtf16CharSequenceNoExpand() => Assert.Throws<IndexOutOfRangeException>(() => this.SetCharSequenceNoExpand(Encoding.Unicode));

        void SetCharSequenceNoExpand(Encoding encoding)
        {
            IByteBuffer buf = this.NewBuffer(1);
            try
            {
                buf.SetCharSequence(0, new StringCharSequence("AB"), encoding);
=======
        public void ReadSliceOutOfBounds() => Assert.Throws<IndexOutOfRangeException>(() => this.ReadSliceOutOfBoundsInteranl(false));

        [Fact]
        public void ReadRetainedSliceOutOfBounds() => Assert.Throws<IndexOutOfRangeException>(() => this.ReadSliceOutOfBoundsInteranl(true));

        void ReadSliceOutOfBoundsInteranl(bool retainedSlice)
        {
            IByteBuffer buf = this.NewBuffer(100);
            try
            {
                buf.WriteZero(50);
                if (retainedSlice)
                {
                    buf.ReadRetainedSlice(51);
                }
                else
                {
                    buf.ReadSlice(51);
                }
>>>>>>> 656df28c
            }
            finally
            {
                buf.Release();
            }
        }

        [Fact]
<<<<<<< HEAD
        public void SetUsAsciiCharSequence() => this.SetGetCharSequence(Encoding.ASCII);

        [Fact]
        public void SetUtf8CharSequence() => this.SetGetCharSequence(Encoding.UTF8);

        [Fact]
        public void SetUtf16CharSequence() => this.SetGetCharSequence(Encoding.Unicode);

        void SetGetCharSequence(Encoding encoding)
        {
            IByteBuffer buf = this.NewBuffer(16);
            var sequence = new StringCharSequence("AB");
            int bytes = buf.SetCharSequence(1, sequence, encoding);
            Assert.Equal(sequence, buf.GetCharSequence(1, bytes, encoding));
            buf.Release();
        }

        [Fact]
        public void WriteReadAsciiCharSequence() => this.WriteReadCharSequence(Encoding.ASCII);

        [Fact]
        public void WriteReadUtf8CharSequence() => this.WriteReadCharSequence(Encoding.UTF8);

        [Fact]
        public void WriteReadUtf16CharSequence() => this.WriteReadCharSequence(Encoding.Unicode);

        void WriteReadCharSequence(Encoding encoding)
        {
            IByteBuffer buf = this.NewBuffer(16);
            var sequence = new StringCharSequence("AB");
            buf.SetWriterIndex(1);
            int bytes = buf.WriteCharSequence(sequence, encoding);
            buf.SetReaderIndex(1);
            Assert.Equal(sequence, buf.ReadCharSequence(bytes, encoding));
            buf.Release();
        }

        [Fact]
=======
>>>>>>> 656df28c
        public void RetainedSliceIndexOutOfBounds() => Assert.Throws<IndexOutOfRangeException>(() => this.SliceOutOfBounds(true, true, true));

        [Fact]
        public void RetainedSliceLengthOutOfBounds() => Assert.Throws<IndexOutOfRangeException>(() => this.SliceOutOfBounds(true, true, false));

        [Fact]
        public void MixedSliceAIndexOutOfBounds() => Assert.Throws<IndexOutOfRangeException>(() => this.SliceOutOfBounds(true, false, false));

        [Fact]
        public void MixedSliceBIndexOutOfBounds() => Assert.Throws<IndexOutOfRangeException>(() => this.SliceOutOfBounds(false, true, false));

        [Fact]
        public void SliceIndexOutOfBounds() => Assert.Throws<IndexOutOfRangeException>(() => this.SliceOutOfBounds(false, false, true));

        [Fact]
        public void SliceLEngthOutOfBounds() => Assert.Throws<IndexOutOfRangeException>(() => this.SliceOutOfBounds(false, false, false));

        [Fact]
        public void RetainedSliceAndRetainedDuplicateContentIsExpected()
        {
            IByteBuffer buf = this.NewBuffer(8).ResetWriterIndex();
            IByteBuffer expected1 = this.NewBuffer(6).ResetWriterIndex();
            IByteBuffer expected2 = this.NewBuffer(5).ResetWriterIndex();
            IByteBuffer expected3 = this.NewBuffer(4).ResetWriterIndex();
            IByteBuffer expected4 = this.NewBuffer(3).ResetWriterIndex();
            buf.WriteBytes(new byte[] { 1, 2, 3, 4, 5, 6, 7, 8 });
            expected1.WriteBytes(new byte[] { 2, 3, 4, 5, 6, 7 });
            expected2.WriteBytes(new byte[] { 3, 4, 5, 6, 7 });
            expected3.WriteBytes(new byte[] { 4, 5, 6, 7 });
            expected4.WriteBytes(new byte[] { 5, 6, 7 });

            IByteBuffer slice1 = buf.RetainedSlice(buf.ReaderIndex + 1, 6);
            Assert.Equal(0, slice1.CompareTo(expected1));
            Assert.Equal(0, slice1.CompareTo(buf.Slice(buf.ReaderIndex + 1, 6)));
            // Simulate a handler that releases the original buffer, and propagates a slice.
            buf.Release();

            // Advance the reader index on the slice.
            slice1.ReadByte();

            IByteBuffer dup1 = slice1.RetainedDuplicate();
            Assert.Equal(0, dup1.CompareTo(expected2));
            Assert.Equal(0, dup1.CompareTo(slice1.Duplicate()));

            // Advance the reader index on dup1.
            dup1.ReadByte();

            IByteBuffer dup2 = dup1.Duplicate();
            Assert.Equal(0, dup2.CompareTo(expected3));

            // Advance the reader index on dup2.
            dup2.ReadByte();

            IByteBuffer slice2 = dup2.RetainedSlice(dup2.ReaderIndex, 3);
            Assert.Equal(0, slice2.CompareTo(expected4));
            Assert.Equal(0, slice2.CompareTo(dup2.Slice(dup2.ReaderIndex, 3)));

            // Cleanup the expected buffers used for testing.
            Assert.True(expected1.Release());
            Assert.True(expected2.Release());
            Assert.True(expected3.Release());
            Assert.True(expected4.Release());

            slice2.Release();
            dup2.Release();

            Assert.Equal(slice2.ReferenceCount, dup2.ReferenceCount);
            Assert.Equal(dup2.ReferenceCount, dup1.ReferenceCount);

            // The handler is now done with the original slice
            Assert.True(slice1.Release());

            // Reference counting may be shared, or may be independently tracked, but at this point all buffers should
            // be deallocated and have a reference count of 0.
            Assert.Equal(0, buf.ReferenceCount);
            Assert.Equal(0, slice1.ReferenceCount);
            Assert.Equal(0, slice2.ReferenceCount);
            Assert.Equal(0, dup1.ReferenceCount);
            Assert.Equal(0, dup2.ReferenceCount);
        }

        [Fact]
        public void RetainedDuplicateAndRetainedSliceContentIsExpected()
        {
            IByteBuffer buf = this.NewBuffer(8).ResetWriterIndex();
            IByteBuffer expected1 = this.NewBuffer(6).ResetWriterIndex();
            IByteBuffer expected2 = this.NewBuffer(5).ResetWriterIndex();
            IByteBuffer expected3 = this.NewBuffer(4).ResetWriterIndex();
            buf.WriteBytes(new byte[] { 1, 2, 3, 4, 5, 6, 7, 8 });
            expected1.WriteBytes(new byte[] { 2, 3, 4, 5, 6, 7 });
            expected2.WriteBytes(new byte[] { 3, 4, 5, 6, 7 });
            expected3.WriteBytes(new byte[] { 5, 6, 7 });

            IByteBuffer dup1 = buf.RetainedDuplicate();
            Assert.Equal(0, dup1.CompareTo(buf));
            Assert.Equal(0, dup1.CompareTo(buf.Slice()));
            // Simulate a handler that releases the original buffer, and propagates a slice.
            buf.Release();

            // Advance the reader index on the dup.
            dup1.ReadByte();

            IByteBuffer slice1 = dup1.RetainedSlice(dup1.ReaderIndex, 6);
            Assert.Equal(0, slice1.CompareTo(expected1));
            Assert.Equal(0, slice1.CompareTo(slice1.Duplicate()));

            // Advance the reader index on slice1.
            slice1.ReadByte();

            IByteBuffer dup2 = slice1.Duplicate();
            Assert.Equal(0, dup2.CompareTo(slice1));

            // Advance the reader index on dup2.
            dup2.ReadByte();

            IByteBuffer slice2 = dup2.RetainedSlice(dup2.ReaderIndex + 1, 3);
            Assert.Equal(0, slice2.CompareTo(expected3));
            Assert.Equal(0, slice2.CompareTo(dup2.Slice(dup2.ReaderIndex + 1, 3)));

            // Cleanup the expected buffers used for testing.
            Assert.True(expected1.Release());
            Assert.True(expected2.Release());
            Assert.True(expected3.Release());

            slice2.Release();
            slice1.Release();

            Assert.Equal(slice2.ReferenceCount, dup2.ReferenceCount);
            Assert.Equal(dup2.ReferenceCount, slice1.ReferenceCount);

            // The handler is now done with the original slice
            Assert.True(dup1.Release());

            // Reference counting may be shared, or may be independently tracked, but at this point all buffers should
            // be deallocated and have a reference count of 0.
            Assert.Equal(0, buf.ReferenceCount);
            Assert.Equal(0, slice1.ReferenceCount);
            Assert.Equal(0, slice2.ReferenceCount);
            Assert.Equal(0, dup1.ReferenceCount);
            Assert.Equal(0, dup2.ReferenceCount);
        }

        [Fact]
        public void RetainedSliceContents() => this.SliceContentsInternal(true);

        [Fact]
        public void MultipleLevelRetainedSlice1() => this.MultipleLevelRetainedSliceWithNonRetained(true, true);

        [Fact]
        public void MultipleLevelRetainedSlice2() => this.MultipleLevelRetainedSliceWithNonRetained(true, false);

        [Fact]
        public void MultipleLevelRetainedSlice3() => this.MultipleLevelRetainedSliceWithNonRetained(false, true);

        [Fact]
        public void MultipleLevelRetainedSlice4() => this.MultipleLevelRetainedSliceWithNonRetained(false, false);

        [Fact]
        public void RetainedSliceReleaseOriginal1() => this.SliceReleaseOriginal(true, true);

        [Fact]
        public void RetainedSliceReleaseOriginal2() => this.SliceReleaseOriginal(true, false);

        [Fact]
        public void RetainedSliceReleaseOriginal3() => this.SliceReleaseOriginal(false, true);

        [Fact]
        public void RetainedSliceReleaseOriginal4() => this.SliceReleaseOriginal(false, false);

        [Fact]
        public void RetainedDuplicateReleaseOriginal1() => this.DuplicateReleaseOriginal(true, true);

        [Fact]
        public void RetainedDuplicateReleaseOriginal2() => this.DuplicateReleaseOriginal(true, false);

        [Fact]
        public void RetainedDuplicateReleaseOriginal3() => this.DuplicateReleaseOriginal(false, true);

        [Fact]
        public void RetainedDuplicateReleaseOriginal4() => this.DuplicateReleaseOriginal(false, false);

        [Fact]
        public void MultipleRetainedSliceReleaseOriginal1() => this.MultipleRetainedSliceReleaseOriginal(true, true);

        [Fact]
        public void MultipleRetainedSliceReleaseOriginal2() => this.MultipleRetainedSliceReleaseOriginal(true, false);

        [Fact]
        public void MultipleRetainedSliceReleaseOriginal3() => this.MultipleRetainedSliceReleaseOriginal(false, true);

        [Fact]
        public void MultipleRetainedSliceReleaseOriginal4() => this.MultipleRetainedSliceReleaseOriginal(false, false);

        [Fact]
        public void MultipleRetainedDuplicateReleaseOriginal1() => this.MultipleRetainedDuplicateReleaseOriginal(true, true);

        [Fact]
        public void MultipleRetainedDuplicateReleaseOriginal2() => this.MultipleRetainedDuplicateReleaseOriginal(true, false);

        [Fact]
        public void MultipleRetainedDuplicateReleaseOriginal3() => this.MultipleRetainedDuplicateReleaseOriginal(false, true);

        [Fact]
        public void MultipleRetainedDuplicateReleaseOriginal4() => this.MultipleRetainedDuplicateReleaseOriginal(false, false);

        [Fact]
        public void SliceContents() => this.SliceContentsInternal(false);

        [Fact]
        public void RetainedDuplicateContents() => this.DuplicateContentsInternal(true);

        [Fact]
        public void DuplicateContents() => this.DuplicateContentsInternal(false);

        [Fact]
        public virtual void DuplicateCapacityChange() => this.DuplicateCapacityChangeInternal(false);

        [Fact]
        public virtual void RetainedDuplicateCapacityChange() => this.DuplicateCapacityChangeInternal(true);

        [Fact]
        public void SliceCapacityChange() => Assert.Throws<NotSupportedException>(() => this.SliceCapacityChangeInternal(false));

        [Fact]
        public void RetainedSliceCapacityChange() => Assert.Throws<NotSupportedException>(() => this.SliceCapacityChangeInternal(true));

        void DuplicateCapacityChangeInternal(bool retainedDuplicate)
        {
            IByteBuffer buf = this.NewBuffer(8);
            IByteBuffer dup = retainedDuplicate ? buf.RetainedDuplicate() : buf.Duplicate();
            try
            {
                dup.AdjustCapacity(10);
                Assert.Equal(buf.Capacity, dup.Capacity);
                dup.AdjustCapacity(5);
                Assert.Equal(buf.Capacity, dup.Capacity);
            }
            finally
            {
                if (retainedDuplicate)
                {
                    dup.Release();
                }
                buf.Release();
            }
        }

        void SliceCapacityChangeInternal(bool retainedSlice)
        {
            IByteBuffer buf = this.NewBuffer(8);
            IByteBuffer slice = retainedSlice ? buf.RetainedSlice(buf.ReaderIndex + 1, 3)
                : buf.Slice(buf.ReaderIndex + 1, 3);
            try
            {
                slice.AdjustCapacity(10);
            }
            finally
            {
                if (retainedSlice)
                {
                    slice.Release();
                }
                buf.Release();
            }
        }

        void SliceOutOfBounds(bool initRetainedSlice, bool finalRetainedSlice, bool indexOutOfBounds)
        {
            IByteBuffer buf = this.NewBuffer(8);
            IByteBuffer slice = initRetainedSlice ? buf.RetainedSlice(buf.ReaderIndex + 1, 2)
                : buf.Slice(buf.ReaderIndex + 1, 2);
            try
            {
                Assert.Equal(2, slice.Capacity);
                Assert.Equal(2, slice.MaxCapacity);
                int index = indexOutOfBounds ? 3 : 0;
                int length = indexOutOfBounds ? 0 : 3;
                if (finalRetainedSlice)
                {
                    // This is expected to fail ... so no need to release.
                    slice.RetainedSlice(index, length);
                }
                else
                {
                    slice.Slice(index, length);
                }
            }
            finally
            {
                if (initRetainedSlice)
                {
                    slice.Release();
                }
                buf.Release();
            }
        }

        void SliceContentsInternal(bool retainedSlice)
        {
            IByteBuffer buf = this.NewBuffer(8).ResetWriterIndex();
            IByteBuffer expected = this.NewBuffer(3).ResetWriterIndex();
            buf.WriteBytes(new byte[] { 1, 2, 3, 4, 5, 6, 7, 8 });
            expected.WriteBytes(new byte[] { 4, 5, 6 });
            IByteBuffer slice = retainedSlice ? buf.RetainedSlice(buf.ReaderIndex + 3, 3)
                : buf.Slice(buf.ReaderIndex + 3, 3);
            try
            {
                Assert.Equal(0, slice.CompareTo(expected));
                Assert.Equal(0, slice.CompareTo(slice.Duplicate()));
                IByteBuffer b = slice.RetainedDuplicate();
                Assert.Equal(0, slice.CompareTo(b));
                b.Release();
                Assert.Equal(0, slice.CompareTo(slice.Slice(0, slice.Capacity)));
            }
            finally
            {
                if (retainedSlice)
                {
                    slice.Release();
                }
                buf.Release();
                expected.Release();
            }
        }

        void SliceReleaseOriginal(bool retainedSlice1, bool retainedSlice2)
        {
            IByteBuffer buf = this.NewBuffer(8).ResetWriterIndex();
            IByteBuffer expected1 = this.NewBuffer(3).ResetWriterIndex();
            IByteBuffer expected2 = this.NewBuffer(2).ResetWriterIndex();
            buf.WriteBytes(new byte[] { 1, 2, 3, 4, 5, 6, 7, 8 });
            expected1.WriteBytes(new byte[] { 6, 7, 8 });
            expected2.WriteBytes(new byte[] { 7, 8 });
            IByteBuffer slice1 = retainedSlice1 ? buf.RetainedSlice(buf.ReaderIndex + 5, 3)
                : (IByteBuffer) buf.Slice(buf.ReaderIndex + 5, 3).Retain();
            Assert.Equal(0, slice1.CompareTo(expected1));
            // Simulate a handler that releases the original buffer, and propagates a slice.
            buf.Release();

            IByteBuffer slice2 = retainedSlice2 ? slice1.RetainedSlice(slice1.ReaderIndex + 1, 2)
                : (IByteBuffer) slice1.Slice(slice1.ReaderIndex + 1, 2).Retain();
            Assert.Equal(0, slice2.CompareTo(expected2));

            // Cleanup the expected buffers used for testing.
            Assert.True(expected1.Release());
            Assert.True(expected2.Release());

            // The handler created a slice of the slice and is now done with it.
            slice2.Release();

            // The handler is now done with the original slice
            Assert.True(slice1.Release());

            // Reference counting may be shared, or may be independently tracked, but at this point all buffers should
            // be deallocated and have a reference count of 0.
            Assert.Equal(0, buf.ReferenceCount);
            Assert.Equal(0, slice1.ReferenceCount);
            Assert.Equal(0, slice2.ReferenceCount);
        }

        void MultipleLevelRetainedSliceWithNonRetained(bool doSlice1, bool doSlice2)
        {
            IByteBuffer buf = this.NewBuffer(8).ResetWriterIndex();
            IByteBuffer expected1 = this.NewBuffer(6).ResetWriterIndex();
            IByteBuffer expected2 = this.NewBuffer(4).ResetWriterIndex();
            IByteBuffer expected3 = this.NewBuffer(2).ResetWriterIndex();
            IByteBuffer expected4SliceSlice = this.NewBuffer(1).ResetWriterIndex();
            IByteBuffer expected4DupSlice = this.NewBuffer(1).ResetWriterIndex();
            buf.WriteBytes(new byte[] { 1, 2, 3, 4, 5, 6, 7, 8 });
            expected1.WriteBytes(new byte[] { 2, 3, 4, 5, 6, 7 });
            expected2.WriteBytes(new byte[] { 3, 4, 5, 6 });
            expected3.WriteBytes(new byte[] { 4, 5 });
            expected4SliceSlice.WriteBytes(new byte[] { 5 });
            expected4DupSlice.WriteBytes(new byte[] { 4 });

            IByteBuffer slice1 = buf.RetainedSlice(buf.ReaderIndex + 1, 6);
            Assert.Equal(0, slice1.CompareTo(expected1));
            // Simulate a handler that releases the original buffer, and propagates a slice.
            buf.Release();

            IByteBuffer slice2 = slice1.RetainedSlice(slice1.ReaderIndex + 1, 4);
            Assert.Equal(0, slice2.CompareTo(expected2));
            Assert.Equal(0, slice2.CompareTo(slice2.Duplicate()));
            Assert.Equal(0, slice2.CompareTo(slice2.Slice()));

            IByteBuffer tmpBuf = slice2.RetainedDuplicate();
            Assert.Equal(0, slice2.CompareTo(tmpBuf));
            tmpBuf.Release();
            tmpBuf = slice2.RetainedSlice();
            Assert.Equal(0, slice2.CompareTo(tmpBuf));
            tmpBuf.Release();

            IByteBuffer slice3 = doSlice1 ? slice2.Slice(slice2.ReaderIndex + 1, 2) : slice2.Duplicate();
            if (doSlice1)
            {
                Assert.Equal(0, slice3.CompareTo(expected3));
            }
            else
            {
                Assert.Equal(0, slice3.CompareTo(expected2));
            }

            IByteBuffer slice4 = doSlice2 ? slice3.Slice(slice3.ReaderIndex + 1, 1) : slice3.Duplicate();
            if (doSlice1 && doSlice2)
            {
                Assert.Equal(0, slice4.CompareTo(expected4SliceSlice));
            }
            else if (doSlice2)
            {
                Assert.Equal(0, slice4.CompareTo(expected4DupSlice));
            }
            else
            {
                Assert.Equal(0, slice3.CompareTo(slice4));
            }

            // Cleanup the expected buffers used for testing.
            Assert.True(expected1.Release());
            Assert.True(expected2.Release());
            Assert.True(expected3.Release());
            Assert.True(expected4SliceSlice.Release());
            Assert.True(expected4DupSlice.Release());

            // Slice 4, 3, and 2 should effectively "share" a reference count.
            slice4.Release();
            Assert.Equal(slice3.ReferenceCount, slice2.ReferenceCount);
            Assert.Equal(slice3.ReferenceCount, slice4.ReferenceCount);

            // Slice 1 should also release the original underlying buffer without throwing exceptions
            Assert.True(slice1.Release());

            // Reference counting may be shared, or may be independently tracked, but at this point all buffers should
            // be deallocated and have a reference count of 0.
            Assert.Equal(0, buf.ReferenceCount);
            Assert.Equal(0, slice1.ReferenceCount);
            Assert.Equal(0, slice2.ReferenceCount);
            Assert.Equal(0, slice3.ReferenceCount);
        }

        void DuplicateReleaseOriginal(bool retainedDuplicate1, bool retainedDuplicate2)
        {
            IByteBuffer buf = this.NewBuffer(8).ResetWriterIndex();
            IByteBuffer expected = this.NewBuffer(8).ResetWriterIndex();
            buf.WriteBytes(new byte[] { 1, 2, 3, 4, 5, 6, 7, 8 });
            expected.WriteBytes(buf, buf.ReaderIndex, buf.ReadableBytes);
            IByteBuffer dup1 = retainedDuplicate1 ? buf.RetainedDuplicate()
                : (IByteBuffer) buf.Duplicate().Retain();
            Assert.Equal(0, dup1.CompareTo(expected));
            // Simulate a handler that releases the original buffer, and propagates a slice.
            buf.Release();

            IByteBuffer dup2 = retainedDuplicate2 ? dup1.RetainedDuplicate()
                : (IByteBuffer) dup1.Duplicate().Retain();
            Assert.Equal(0, dup2.CompareTo(expected));

            // Cleanup the expected buffers used for testing.
            Assert.True(expected.Release());

            // The handler created a slice of the slice and is now done with it.
            dup2.Release();

            // The handler is now done with the original slice
            Assert.True(dup1.Release());

            // Reference counting may be shared, or may be independently tracked, but at this point all buffers should
            // be deallocated and have a reference count of 0.
            Assert.Equal(0, buf.ReferenceCount);
            Assert.Equal(0, dup1.ReferenceCount);
            Assert.Equal(0, dup2.ReferenceCount);
        }

        void MultipleRetainedSliceReleaseOriginal(bool retainedSlice1, bool retainedSlice2)
        {
            IByteBuffer buf = this.NewBuffer(8).ResetWriterIndex();
            IByteBuffer expected1 = this.NewBuffer(3).ResetWriterIndex();
            IByteBuffer expected2 = this.NewBuffer(2).ResetWriterIndex();
            IByteBuffer expected3 = this.NewBuffer(2).ResetWriterIndex();
            buf.WriteBytes(new byte[] { 1, 2, 3, 4, 5, 6, 7, 8 });
            expected1.WriteBytes(new byte[] { 6, 7, 8 });
            expected2.WriteBytes(new byte[] { 7, 8 });
            expected3.WriteBytes(new byte[] { 6, 7 });
            IByteBuffer slice1 = retainedSlice1 ? buf.RetainedSlice(buf.ReaderIndex + 5, 3)
                : (IByteBuffer)buf.Slice(buf.ReaderIndex + 5, 3).Retain();
            Assert.Equal(0, slice1.CompareTo(expected1));
            // Simulate a handler that releases the original buffer, and propagates a slice.
            buf.Release();

            IByteBuffer slice2 = retainedSlice2 ? slice1.RetainedSlice(slice1.ReaderIndex + 1, 2)
                : (IByteBuffer)slice1.Slice(slice1.ReaderIndex + 1, 2).Retain();
            Assert.Equal(0, slice2.CompareTo(expected2));

            // The handler created a slice of the slice and is now done with it.
            slice2.Release();

            IByteBuffer slice3 = slice1.RetainedSlice(slice1.ReaderIndex, 2);
            Assert.Equal(0, slice3.CompareTo(expected3));

            // The handler created another slice of the slice and is now done with it.
            slice3.Release();

            // The handler is now done with the original slice
            Assert.True(slice1.Release());

            // Cleanup the expected buffers used for testing.
            Assert.True(expected1.Release());
            Assert.True(expected2.Release());
            Assert.True(expected3.Release());

            // Reference counting may be shared, or may be independently tracked, but at this point all buffers should
            // be deallocated and have a reference count of 0.
            Assert.Equal(0, buf.ReferenceCount);
            Assert.Equal(0, slice1.ReferenceCount);
            Assert.Equal(0, slice2.ReferenceCount);
            Assert.Equal(0, slice3.ReferenceCount);
        }

        void MultipleRetainedDuplicateReleaseOriginal(bool retainedDuplicate1, bool retainedDuplicate2)
        {
            IByteBuffer buf = this.NewBuffer(8).ResetWriterIndex();
            IByteBuffer expected = this.NewBuffer(8).ResetWriterIndex();
            buf.WriteBytes(new byte[] { 1, 2, 3, 4, 5, 6, 7, 8 });
            expected.WriteBytes(buf, buf.ReaderIndex, buf.ReadableBytes);
            IByteBuffer dup1 = retainedDuplicate1 ? buf.RetainedDuplicate() : (IByteBuffer)buf.Duplicate().Retain();
            Assert.Equal(0, dup1.CompareTo(expected));
            // Simulate a handler that releases the original buffer, and propagates a slice.
            buf.Release();

            IByteBuffer dup2 = retainedDuplicate2 ? dup1.RetainedDuplicate() : (IByteBuffer)dup1.Duplicate().Retain();
            Assert.Equal(0, dup2.CompareTo(expected));
            Assert.Equal(0, dup2.CompareTo(dup2.Duplicate()));
            Assert.Equal(0, dup2.CompareTo(dup2.Slice()));

            IByteBuffer tmpBuf = dup2.RetainedDuplicate();
            Assert.Equal(0, dup2.CompareTo(tmpBuf));
            tmpBuf.Release();
            tmpBuf = dup2.RetainedSlice();
            Assert.Equal(0, dup2.CompareTo(tmpBuf));
            tmpBuf.Release();

            // The handler created a slice of the slice and is now done with it.
            dup2.Release();

            IByteBuffer dup3 = dup1.RetainedDuplicate();
            Assert.Equal(0, dup3.CompareTo(expected));

            // The handler created another slice of the slice and is now done with it.
            dup3.Release();

            // The handler is now done with the original slice
            Assert.True(dup1.Release());

            // Cleanup the expected buffers used for testing.
            Assert.True(expected.Release());

            // Reference counting may be shared, or may be independently tracked, but at this point all buffers should
            // be deallocated and have a reference count of 0.
            Assert.Equal(0, buf.ReferenceCount);
            Assert.Equal(0, dup1.ReferenceCount);
            Assert.Equal(0, dup2.ReferenceCount);
            Assert.Equal(0, dup3.ReferenceCount);
        }

        void DuplicateContentsInternal(bool retainedDuplicate)
        {
            IByteBuffer buf = this.NewBuffer(8).ResetWriterIndex();
            buf.WriteBytes(new byte[] { 1, 2, 3, 4, 5, 6, 7, 8 });
            IByteBuffer dup = retainedDuplicate ? buf.RetainedDuplicate() : buf.Duplicate();
            try
            {
                Assert.Equal(0, dup.CompareTo(buf));
                Assert.Equal(0, dup.CompareTo(dup.Duplicate()));
                IByteBuffer b = dup.RetainedDuplicate();
                Assert.Equal(0, dup.CompareTo(b));
                b.Release();
                Assert.Equal(0, dup.CompareTo(dup.Slice(dup.ReaderIndex, dup.ReadableBytes)));
            }
            finally
            {
                if (retainedDuplicate)
                {
                    dup.Release();
                }
                buf.Release();
            }
        }

        [Fact]
        public void DuplicateRelease()
        {
            IByteBuffer buf = this.NewBuffer(8);
            Assert.Equal(1, buf.ReferenceCount);
            Assert.True(buf.Duplicate().Release());
            Assert.Equal(0, buf.ReferenceCount);
        }

        // Test-case trying to reproduce:
        // https://github.com/netty/netty/issues/2843
        [Fact]
        public void RefCnt() => this.RefCnt0(false);

        // Test-case trying to reproduce:
        // https://github.com/netty/netty/issues/2843
        [Fact]
        public void RefCnt2() => this.RefCnt0(true);

        [Fact]
        public virtual void ReadBytes()
        {
            IByteBuffer buf = this.NewBuffer(8);
            var bytes = new byte[8];
            buf.WriteBytes(bytes);

            IByteBuffer buffer2 = buf.ReadBytes(4);
            Assert.Same(buf.Allocator, buffer2.Allocator);
            Assert.Equal(4, buf.ReaderIndex);
            Assert.True(buf.Release());
            Assert.Equal(0, buf.ReferenceCount);
            Assert.True(buffer2.Release());
            Assert.Equal(0, buffer2.ReferenceCount);
        }

        [Fact]
        public virtual void ForEachByteDesc2()
        {
            byte[] expected = { 1, 2, 3, 4 };
            IByteBuffer buf = this.NewBuffer(expected.Length);

            try
            {
                buf.WriteBytes(expected);
                var processor = new ForEachByteDesc2Processor(expected.Length);
                int i = buf.ForEachByteDesc(processor);
                Assert.Equal(-1, i);
                Assert.True(expected.SequenceEqual(processor.Bytes));
            }
            finally
            {
                buf.Release();
            }
        }

        sealed class ForEachByteDesc2Processor : IByteProcessor
        {
            int index;

            public ForEachByteDesc2Processor(int length)
            {
                this.Bytes = new byte[length];
                this.index = length - 1;
            }

            public byte[] Bytes { get; }

            public bool Process(byte value)
            {
                this.Bytes[this.index--] = value;
                return true;
            }
        }

        [Fact]
        public virtual void ForEachByte2()
        {
            byte[] expected = { 1, 2, 3, 4 };
            IByteBuffer buf = this.NewBuffer(expected.Length);

            try
            {
                buf.WriteBytes(expected);
                var processor = new ForEachByte2Processor(expected.Length);
                int i = buf.ForEachByte(processor);
                Assert.Equal(-1, i);
                Assert.True(expected.SequenceEqual(processor.Bytes));
            }
            finally
            {
                buf.Release();
            }
        }

        sealed class ForEachByte2Processor : IByteProcessor
        {
            int index;

            public ForEachByte2Processor(int length)
            {
                this.Bytes = new byte[length];
                this.index = 0;
            }

            public byte[] Bytes { get; }

            public bool Process(byte value)
            {
                this.Bytes[this.index++] = value;
                return true;
            }
        }


        void RefCnt0(bool parameter)
        {
            for (int i = 0; i < 10; i++)
            {
                var latch = new ManualResetEventSlim();
                var innerLatch = new ManualResetEventSlim();

                IByteBuffer buf = this.NewBuffer(4);
                Assert.Equal(1, buf.ReferenceCount);
                int cnt = int.MaxValue;
                var t1 = new Thread(s =>
                {
                    bool released;
                    if (parameter)
                    {
                        released = buf.Release(buf.ReferenceCount);
                    }
                    else
                    {
                        released = buf.Release();
                    }
                    Assert.True(released);
                    var t2 = new Thread(s2 =>
                    {
#if TEST40
                      Interlocked.Exchange(ref cnt, buf.ReferenceCount);
#else
                      Volatile.Write(ref cnt, buf.ReferenceCount);
#endif
                      latch.Set();
                    });
                    t2.Start();
                    // Keep Thread alive a bit so the ThreadLocal caches are not freed
                    innerLatch.Wait();
                });
                t1.Start();

                latch.Wait();
#if TEST40
                Assert.Equal(0, cnt);
#else
                Assert.Equal(0, Volatile.Read(ref cnt));
#endif
                innerLatch.Set();
            }
        }

        [Fact]
        public void EmptyIoBuffers()
        {
            IByteBuffer buf =this.NewBuffer(8);
            buf.Clear();
            Assert.False(buf.IsReadable());
            ArraySegment<byte>[] nioBuffers = buf.GetIoBuffers();
            Assert.Single(nioBuffers);
            Assert.Empty(nioBuffers[0]);
            buf.Release();
        }

        [Fact]
        public void CapacityEnforceMaxCapacity()
        {
            if (this.AssumedMaxCapacity)
            {
                return;
            }

            IByteBuffer buf = this.NewBuffer(3, 13);
            Assert.Equal(13, buf.MaxCapacity);
            Assert.Equal(3, buf.Capacity);
            try
            {
                Assert.Throws<ArgumentOutOfRangeException>(() => buf.AdjustCapacity(14));
            }
            finally
            {
                buf.Release();
            }
        }

        [Fact]
        public void CapacityNegative()
        {
            if (this.AssumedMaxCapacity)
            {
                return;
            }

            IByteBuffer buf = this.NewBuffer(3, 13);
            Assert.Equal(13, buf.MaxCapacity);
            Assert.Equal(3, buf.Capacity);
            try
            {
                Assert.Throws<ArgumentOutOfRangeException>(() => buf.AdjustCapacity(-1));
            }
            finally
            {
                buf.Release();
            }
        }

        [Fact]
        public void CapacityDecrease()
        {
            if (this.AssumedMaxCapacity)
            {
                return;
            }

            IByteBuffer buf = this.NewBuffer(3, 13);
            Assert.Equal(13, buf.MaxCapacity);
            Assert.Equal(3, buf.Capacity);
            try
            {
                buf.AdjustCapacity(2);
                Assert.Equal(2, buf.Capacity);
                Assert.Equal(13, buf.MaxCapacity);
            }
            finally
            {
                buf.Release();
            }
        }

        [Fact]
        public void CapacityIncrease()
        {
            if (this.AssumedMaxCapacity)
            {
                return;
            }

            IByteBuffer buf = this.NewBuffer(3, 13);
            Assert.Equal(13, buf.MaxCapacity);
            Assert.Equal(3, buf.Capacity);
            try
            {
                buf.AdjustCapacity(4);
                Assert.Equal(4, buf.Capacity);
                Assert.Equal(13, buf.MaxCapacity);
            }
            finally
            {
                buf.Release();
            }
        }

        protected IByteBuffer ReleaseLater(IByteBuffer buf)
        {
            this.buffers.Enqueue(buf);
            return buf;
        }

        sealed class TestByteProcessor : IByteProcessor
        {
            public bool Process(byte value) => true;
        }
    }
}<|MERGE_RESOLUTION|>--- conflicted
+++ resolved
@@ -2524,7 +2524,33 @@
         }
 
         [Fact]
-<<<<<<< HEAD
+        public void ReadSliceOutOfBounds() => Assert.Throws<IndexOutOfRangeException>(() => this.ReadSliceOutOfBoundsInteranl(false));
+
+        [Fact]
+        public void ReadRetainedSliceOutOfBounds() => Assert.Throws<IndexOutOfRangeException>(() => this.ReadSliceOutOfBoundsInteranl(true));
+
+        void ReadSliceOutOfBoundsInteranl(bool retainedSlice)
+        {
+            IByteBuffer buf = this.NewBuffer(100);
+            try
+            {
+                buf.WriteZero(50);
+                if (retainedSlice)
+                {
+                    buf.ReadRetainedSlice(51);
+                }
+                else
+                {
+                    buf.ReadSlice(51);
+                }
+            }
+            finally
+            {
+                buf.Release();
+            }
+        }
+
+        [Fact]
         public virtual void WriteUsAsciiCharSequenceExpand() => this.WriteCharSequenceExpand(Encoding.ASCII);
 
         [Fact]
@@ -2564,27 +2590,6 @@
             try
             {
                 buf.SetCharSequence(0, new StringCharSequence("AB"), encoding);
-=======
-        public void ReadSliceOutOfBounds() => Assert.Throws<IndexOutOfRangeException>(() => this.ReadSliceOutOfBoundsInteranl(false));
-
-        [Fact]
-        public void ReadRetainedSliceOutOfBounds() => Assert.Throws<IndexOutOfRangeException>(() => this.ReadSliceOutOfBoundsInteranl(true));
-
-        void ReadSliceOutOfBoundsInteranl(bool retainedSlice)
-        {
-            IByteBuffer buf = this.NewBuffer(100);
-            try
-            {
-                buf.WriteZero(50);
-                if (retainedSlice)
-                {
-                    buf.ReadRetainedSlice(51);
-                }
-                else
-                {
-                    buf.ReadSlice(51);
-                }
->>>>>>> 656df28c
             }
             finally
             {
@@ -2593,7 +2598,6 @@
         }
 
         [Fact]
-<<<<<<< HEAD
         public void SetUsAsciiCharSequence() => this.SetGetCharSequence(Encoding.ASCII);
 
         [Fact]
@@ -2632,8 +2636,6 @@
         }
 
         [Fact]
-=======
->>>>>>> 656df28c
         public void RetainedSliceIndexOutOfBounds() => Assert.Throws<IndexOutOfRangeException>(() => this.SliceOutOfBounds(true, true, true));
 
         [Fact]
