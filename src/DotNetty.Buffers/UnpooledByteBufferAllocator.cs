﻿// Copyright (c) Microsoft. All rights reserved.
// Licensed under the MIT license. See LICENSE file in the project root for full license information.

namespace DotNetty.Buffers
{
    using System.Threading;
    using DotNetty.Common.Internal;
    using DotNetty.Common.Utilities;

    /// <summary>
    ///     Unpooled implementation of <see cref="IByteBufferAllocator" />.
    /// </summary>
    public sealed class UnpooledByteBufferAllocator : AbstractByteBufferAllocator, IByteBufferAllocatorMetricProvider
    {
        readonly UnpooledByteBufferAllocatorMetric metric = new UnpooledByteBufferAllocatorMetric();
        readonly bool disableLeakDetector;

<<<<<<< HEAD
        public static readonly UnpooledByteBufferAllocator Default = 
=======
        public static readonly UnpooledByteBufferAllocator Default =
>>>>>>> 656df28c
            new UnpooledByteBufferAllocator(PlatformDependent.DirectBufferPreferred);

        public UnpooledByteBufferAllocator()
            : this(PlatformDependent.DirectBufferPreferred, false)
        {
        }

<<<<<<< HEAD
        public UnpooledByteBufferAllocator(bool preferDirect) 
=======
        public UnpooledByteBufferAllocator(bool preferDirect)
>>>>>>> 656df28c
            : this(preferDirect, false)
        {
        }

<<<<<<< HEAD
        public UnpooledByteBufferAllocator(bool preferDirect, bool disableLeakDetector) 
=======
        public UnpooledByteBufferAllocator(bool preferDirect, bool disableLeakDetector)
>>>>>>> 656df28c
            : base(preferDirect)
        {
            this.disableLeakDetector = disableLeakDetector;
        }

        protected override IByteBuffer NewHeapBuffer(int initialCapacity, int maxCapacity) =>
            new InstrumentedUnpooledHeapByteBuffer(this, initialCapacity, maxCapacity);

        protected override IByteBuffer NewDirectBuffer(int initialCapacity, int maxCapacity)
        {
            IByteBuffer buf = new InstrumentedUnpooledUnsafeDirectByteBuffer(this, initialCapacity, maxCapacity);
            return this.disableLeakDetector ? buf : ToLeakAwareBuffer(buf);
        }

        public override CompositeByteBuffer CompositeHeapBuffer(int maxNumComponents)
        {
            var buf = new CompositeByteBuffer(this, false, maxNumComponents);
            return this.disableLeakDetector ? buf : ToLeakAwareBuffer(buf);
        }

        public override CompositeByteBuffer CompositeDirectBuffer(int maxNumComponents)
        {
            var buf = new CompositeByteBuffer(this, true, maxNumComponents);
            return this.disableLeakDetector ? buf : ToLeakAwareBuffer(buf);
        }

        public override bool IsDirectBufferPooled => false;

        public IByteBufferAllocatorMetric Metric => this.metric;

        internal void IncrementDirect(int amount) => this.metric.DirectCounter(amount);

        internal void DecrementDirect(int amount) => this.metric.DirectCounter(-amount);

        internal void IncrementHeap(int amount) => this.metric.HeapCounter(amount);

        internal void DecrementHeap(int amount) => this.metric.HeapCounter(-amount);

        sealed class InstrumentedUnpooledHeapByteBuffer : UnpooledHeapByteBuffer
        {
            internal InstrumentedUnpooledHeapByteBuffer(
                UnpooledByteBufferAllocator alloc, int initialCapacity, int maxCapacity)
                : base(alloc, initialCapacity, maxCapacity)
            {
                ((UnpooledByteBufferAllocator)this.Allocator).IncrementHeap(initialCapacity);
            }

            protected override byte[] AllocateArray(int initialCapacity)
            {
                byte[] bytes = base.AllocateArray(initialCapacity);
                ((UnpooledByteBufferAllocator)this.Allocator).IncrementHeap(bytes.Length);
                return bytes;
            }

            protected override void FreeArray(byte[] bytes)
            {
                int length = bytes.Length;
                base.FreeArray(bytes);
                ((UnpooledByteBufferAllocator)this.Allocator).DecrementHeap(length);
            }
        }

        sealed class InstrumentedUnpooledUnsafeDirectByteBuffer : UnpooledUnsafeDirectByteBuffer
        {
            internal InstrumentedUnpooledUnsafeDirectByteBuffer(
                UnpooledByteBufferAllocator alloc, int initialCapacity, int maxCapacity)
                : base(alloc, initialCapacity, maxCapacity)
            {
                ((UnpooledByteBufferAllocator)this.Allocator).IncrementDirect(initialCapacity);
            }

            protected override byte[] AllocateDirect(int initialCapacity)
            {
                byte[] bytes = base.AllocateDirect(initialCapacity);
                ((UnpooledByteBufferAllocator)this.Allocator).IncrementDirect(bytes.Length);
                return bytes;
            }

            protected override void FreeDirect(byte[] array)
            {
                int capacity = array.Length;
                base.FreeDirect(array);
                ((UnpooledByteBufferAllocator)this.Allocator).DecrementDirect(capacity);
            }
        }

        sealed class UnpooledByteBufferAllocatorMetric : IByteBufferAllocatorMetric
        {
            long usedHeapMemory;
            long userDirectMemory;

            public long UsedHeapMemory => Volatile.Read(ref this.usedHeapMemory);

            public long UsedDirectMemory => Volatile.Read(ref this.userDirectMemory);

            public void HeapCounter(int amount) => Interlocked.Add(ref this.usedHeapMemory, amount);

            public void DirectCounter(int amount) => Interlocked.Add(ref this.userDirectMemory, amount);

            public override string ToString() => $"{StringUtil.SimpleClassName(this)} (usedHeapMemory: {this.UsedHeapMemory}; usedDirectMemory: {this.UsedDirectMemory})";
        }
    }
}<|MERGE_RESOLUTION|>--- conflicted
+++ resolved
@@ -15,11 +15,7 @@
         readonly UnpooledByteBufferAllocatorMetric metric = new UnpooledByteBufferAllocatorMetric();
         readonly bool disableLeakDetector;
 
-<<<<<<< HEAD
-        public static readonly UnpooledByteBufferAllocator Default = 
-=======
         public static readonly UnpooledByteBufferAllocator Default =
->>>>>>> 656df28c
             new UnpooledByteBufferAllocator(PlatformDependent.DirectBufferPreferred);
 
         public UnpooledByteBufferAllocator()
@@ -27,20 +23,12 @@
         {
         }
 
-<<<<<<< HEAD
-        public UnpooledByteBufferAllocator(bool preferDirect) 
-=======
         public UnpooledByteBufferAllocator(bool preferDirect)
->>>>>>> 656df28c
             : this(preferDirect, false)
         {
         }
 
-<<<<<<< HEAD
-        public UnpooledByteBufferAllocator(bool preferDirect, bool disableLeakDetector) 
-=======
         public UnpooledByteBufferAllocator(bool preferDirect, bool disableLeakDetector)
->>>>>>> 656df28c
             : base(preferDirect)
         {
             this.disableLeakDetector = disableLeakDetector;
